--- conflicted
+++ resolved
@@ -99,9 +99,6 @@
 	return r != nil && (*r == RemoveIncremental || *r == RemoveAll)
 }
 
-<<<<<<< HEAD
-func (p *BackupPolicy) Validate() error {
-=======
 // Validate checks if the BackupPolicy is valid and has feasible parameters for the backup to commence.
 func (p *BackupPolicy) Validate() error {
 	if p == nil {
@@ -150,6 +147,5 @@
 	if err := p.CompressionPolicy.Validate(); err != nil {
 		return err
 	}
->>>>>>> 64dfe2bb
 	return nil
 }