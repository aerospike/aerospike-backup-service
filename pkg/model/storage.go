package model

import (
	"errors"
	"fmt"
	"slices"
	"strings"

	"github.com/aws/smithy-go/ptr"
)

// Storage represents the configuration for a backup storage details.
// @Description Storage represents the configuration for a backup storage details.
//
//nolint:lll
type Storage struct {
	// The type of the storage provider
	Type StorageType `yaml:"type" json:"type" enums:"local,aws-s3" validate:"required"`
	// The root path for the backup repository.
	Path *string `yaml:"path,omitempty" json:"path,omitempty" example:"backups" validate:"required"`
	// The S3 region string (AWS S3 optional).
	S3Region *string `yaml:"s3-region,omitempty" json:"s3-region,omitempty" example:"eu-central-1"`
	// The S3 profile name (AWS S3 optional).
	S3Profile *string `yaml:"s3-profile,omitempty" json:"s3-profile,omitempty" example:"default"`
	// An alternative endpoint for the S3 SDK to communicate (AWS S3 optional).
	S3EndpointOverride *string `yaml:"s3-endpoint-override,omitempty" json:"s3-endpoint-override,omitempty" example:"http://host.docker.internal:9000"`
	// The log level of the AWS S3 SDK (AWS S3 optional).
	S3LogLevel *string `yaml:"s3-log-level,omitempty" json:"s3-log-level,omitempty" default:"FATAL" enum:"OFF,FATAL,ERROR,WARN,INFO,DEBUG,TRACE"`
<<<<<<< HEAD
	// The minimum size in bytes of individual S3 UploadParts.
	MinPartSize int `yaml:"min_part_size" json:"min_part_size" example:"10"`
	// The maximum number of simultaneous requests from S3.
	MaxConnsPerHost int `yaml:"max_async_connections" json:"max_async_connections" example: "16"`
=======
	// The minimum size in bytes of individual S3 UploadParts
	MinPartSize int `yaml:"min_part_size,omitempty" json:"min_part_size,omitempty" example:"10" default:"5242880"`
	// The maximum number of simultaneous requests from S3.
	MaxConnsPerHost int `yaml:"max_async_connections,omitempty" json:"max_async_connections,omitempty" example:"16"`
>>>>>>> d5700d09
}

// StorageType represents the type of the backup storage.
// @Description StorageType represents the type of the backup storage.
type StorageType string

const (
	Local              StorageType = "local"
	S3                 StorageType = "aws-s3"
	MinAllowedPartSize             = 5 * 1024 * 1024 // 5 MB in bytes
)

var validS3LogLevels = []string{"OFF", "FATAL", "ERROR", "WARN", "INFO", "DEBUG", "TRACE"}

// Validate validates the storage configuration.
func (s *Storage) Validate() error {
	if s == nil {
		return errors.New("source storage is not specified")
	}
	if s.Path == nil || len(*s.Path) == 0 {
		return errors.New("storage path is not specified")
	}
	if err := s.validateType(); err != nil {
		return err
	}
	if s.Type == S3 {
		if s.S3Region == nil || len(*s.S3Region) == 0 {
			return errors.New("s3 region is not specified")
		}
	}
	if s.S3LogLevel != nil &&
		!slices.Contains(validS3LogLevels, strings.ToUpper(*s.S3LogLevel)) {
		return errors.New("invalid s3 log level")
	}
<<<<<<< HEAD
	if s.MinPartSize < MinAllowedPartSize {
=======
	if s.MinPartSize != 0 && s.MinPartSize < MinAllowedPartSize {
>>>>>>> d5700d09
		return fmt.Errorf("min_part_size must be at least %d bytes", MinAllowedPartSize)
	}
	if s.MaxConnsPerHost < 0 {
		return errors.New("max_async_connections must not be negative")
	}
	return nil
}

// validateType validates the storage provider type.
func (s *Storage) validateType() error {
	s.Type = StorageType(strings.ToLower(string(s.Type)))
	switch s.Type {
	case Local, S3:
		return nil
	default:
		return fmt.Errorf("invalid storage type: %v", s.Type)
	}
}

// SetDefaultProfile sets the "default" profile if not set.
func (s *Storage) SetDefaultProfile() {
	if s.Type == S3 && s.S3Profile == nil {
		s.S3Profile = ptr.String("default")
	}
}<|MERGE_RESOLUTION|>--- conflicted
+++ resolved
@@ -26,17 +26,10 @@
 	S3EndpointOverride *string `yaml:"s3-endpoint-override,omitempty" json:"s3-endpoint-override,omitempty" example:"http://host.docker.internal:9000"`
 	// The log level of the AWS S3 SDK (AWS S3 optional).
 	S3LogLevel *string `yaml:"s3-log-level,omitempty" json:"s3-log-level,omitempty" default:"FATAL" enum:"OFF,FATAL,ERROR,WARN,INFO,DEBUG,TRACE"`
-<<<<<<< HEAD
-	// The minimum size in bytes of individual S3 UploadParts.
-	MinPartSize int `yaml:"min_part_size" json:"min_part_size" example:"10"`
-	// The maximum number of simultaneous requests from S3.
-	MaxConnsPerHost int `yaml:"max_async_connections" json:"max_async_connections" example: "16"`
-=======
 	// The minimum size in bytes of individual S3 UploadParts
 	MinPartSize int `yaml:"min_part_size,omitempty" json:"min_part_size,omitempty" example:"10" default:"5242880"`
 	// The maximum number of simultaneous requests from S3.
 	MaxConnsPerHost int `yaml:"max_async_connections,omitempty" json:"max_async_connections,omitempty" example:"16"`
->>>>>>> d5700d09
 }
 
 // StorageType represents the type of the backup storage.
@@ -71,11 +64,7 @@
 		!slices.Contains(validS3LogLevels, strings.ToUpper(*s.S3LogLevel)) {
 		return errors.New("invalid s3 log level")
 	}
-<<<<<<< HEAD
-	if s.MinPartSize < MinAllowedPartSize {
-=======
 	if s.MinPartSize != 0 && s.MinPartSize < MinAllowedPartSize {
->>>>>>> d5700d09
 		return fmt.Errorf("min_part_size must be at least %d bytes", MinAllowedPartSize)
 	}
 	if s.MaxConnsPerHost < 0 {
