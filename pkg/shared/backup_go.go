package shared

import (
	"context"
	"fmt"
	"log/slog"
	"time"

	a "github.com/aerospike/aerospike-client-go/v7"
	"github.com/aerospike/backup-go"
	"github.com/aerospike/backup-go/models"
	"github.com/aerospike/backup/pkg/model"
	"github.com/aerospike/backup/pkg/util"
)

// BackupGo implements the Backup interface.
type BackupGo struct {
}

var _ Backup = (*BackupGo)(nil)

// NewBackupGo returns a new BackupGo instance.
func NewBackupGo() *BackupGo {
	return &BackupGo{}
}

// BackupRun calls the backup_run function from the asbackup shared library.
<<<<<<< HEAD
//
//nolint:funlen,gocritic
func (b *BackupGo) BackupRun(
	ctx context.Context,
	backupRoutine *model.BackupRoutine,
	backupPolicy *model.BackupPolicy,
	client *a.Client,
	storage *model.Storage,
	secretAgent *model.SecretAgent,
	timebounds model.TimeBounds,
	namespace *string,
	path *string,
) (*backup.BackupHandler, error) {

=======
func (b *BackupGo) BackupRun(ctx context.Context, backupRoutine *model.BackupRoutine, backupPolicy *model.BackupPolicy,
	client *a.Client, storage *model.Storage, _ *model.SecretAgent,
	timebounds model.TimeBounds, namespace string, path *string,
) (*backup.BackupHandler, error) {
>>>>>>> 51b35cd7
	backupClient, err := backup.NewClient(client, "1", slog.Default())
	if err != nil {
		return nil, fmt.Errorf("failed to create backup client, %w", err)
	}

	config := makeBackupConfig(namespace, backupRoutine, backupPolicy, timebounds)

	writerFactory, err := getWriter(ctx, path, storage)
	if err != nil {
		return nil, fmt.Errorf("failed to create backup writer, %w", err)
	}

	handler, err := backupClient.Backup(ctx, config, writerFactory)
	if err != nil {
		return nil, fmt.Errorf("failed to start backup, %w", err)
	}

	return handler, nil
}

//nolint:funlen
func makeBackupConfig(
	namespace string,
	backupRoutine *model.BackupRoutine,
	backupPolicy *model.BackupPolicy,
	timebounds model.TimeBounds,
) *backup.BackupConfig {
	config := backup.NewBackupConfig()
	config.Namespace = namespace
	config.BinList = backupRoutine.BinList
	if backupPolicy.NoRecords != nil && *backupPolicy.NoRecords {
		config.NoRecords = true
	}
	if backupPolicy.NoIndexes != nil && *backupPolicy.NoIndexes {
		config.NoIndexes = true
	}
	if backupPolicy.NoUdfs != nil && *backupPolicy.NoUdfs {
		config.NoUDFs = true
	}

	if len(backupRoutine.SetList) > 0 {
		config.SetList = backupRoutine.SetList
	}

	if backupPolicy.Parallel != nil {
		config.Parallel = int(*backupPolicy.Parallel)
	}

	if backupPolicy.FileLimit != nil {
		config.FileLimit = *backupPolicy.FileLimit * 1_048_576 // lib expects limit in bytes.
	}

	if backupPolicy.RecordsPerSecond != nil {
		config.RecordsPerSecond = int(*backupPolicy.RecordsPerSecond)
	}

	config.ModBefore = timebounds.ToTime
	config.ModAfter = timebounds.FromTime

	config.ScanPolicy = a.NewScanPolicy()
	if backupPolicy.MaxRecords != nil {
		config.ScanPolicy.MaxRecords = *backupPolicy.MaxRecords
		config.Parallel = 1
	}
	if backupPolicy.TotalTimeout != nil && *backupPolicy.TotalTimeout > 0 {
		config.ScanPolicy.TotalTimeout = time.Duration(*backupPolicy.TotalTimeout) * time.Millisecond
	}
	if backupPolicy.SocketTimeout != nil && *backupPolicy.SocketTimeout > 0 {
		config.ScanPolicy.SocketTimeout = time.Duration(*backupPolicy.SocketTimeout) * time.Millisecond
	}

	if backupPolicy.Bandwidth != nil {
		config.Bandwidth = int(*backupPolicy.Bandwidth)
	}

	if backupPolicy.CompressionPolicy != nil {
		config.CompressionPolicy = &models.CompressionPolicy{
			Mode:  backupPolicy.CompressionPolicy.Mode,
			Level: int(backupPolicy.CompressionPolicy.Level),
		}
	}

	if backupPolicy.EncryptionPolicy != nil {
		config.EncryptionPolicy = &models.EncryptionPolicy{
			Mode:      backupPolicy.EncryptionPolicy.Mode,
			KeyFile:   backupPolicy.EncryptionPolicy.KeyFile,
			KeySecret: backupPolicy.EncryptionPolicy.KeySecret,
			KeyEnv:    backupPolicy.EncryptionPolicy.KeyEnv,
		}
	}

	if secretAgent != nil {
		config.SecretAgentConfig = &models.SecretAgentConfig{
			ConnectionType:     &secretAgent.ConnectionType,
			Address:            &secretAgent.Address,
			Port:               &secretAgent.Port,
			TimeoutMillisecond: &secretAgent.Timeout,
			CaFile:             &secretAgent.TLSCAString,
			IsBase64:           &secretAgent.IsBase64,
		}
	}

	return config
}

func getWriter(ctx context.Context, path *string, storage *model.Storage) (backup.Writer, error) {
	switch storage.Type {
	case model.Local:
		return backup.NewWriterLocal(*path, true)
	case model.S3:
		bucket, parsedPath, err := util.ParseS3Path(*path)
		if err != nil {
			return nil, err
		}
		return backup.NewWriterS3(ctx, &models.S3Config{
			Bucket:    bucket,
			Region:    *storage.S3Region,
			Endpoint:  *storage.S3EndpointOverride,
			Profile:   *storage.S3Profile,
			Prefix:    parsedPath,
			ChunkSize: 0,
		}, true)
	}
	return nil, fmt.Errorf("unknown storage type %v", storage.Type)
}<|MERGE_RESOLUTION|>--- conflicted
+++ resolved
@@ -25,9 +25,6 @@
 }
 
 // BackupRun calls the backup_run function from the asbackup shared library.
-<<<<<<< HEAD
-//
-//nolint:funlen,gocritic
 func (b *BackupGo) BackupRun(
 	ctx context.Context,
 	backupRoutine *model.BackupRoutine,
@@ -36,22 +33,15 @@
 	storage *model.Storage,
 	secretAgent *model.SecretAgent,
 	timebounds model.TimeBounds,
-	namespace *string,
+	namespace string,
 	path *string,
 ) (*backup.BackupHandler, error) {
-
-=======
-func (b *BackupGo) BackupRun(ctx context.Context, backupRoutine *model.BackupRoutine, backupPolicy *model.BackupPolicy,
-	client *a.Client, storage *model.Storage, _ *model.SecretAgent,
-	timebounds model.TimeBounds, namespace string, path *string,
-) (*backup.BackupHandler, error) {
->>>>>>> 51b35cd7
 	backupClient, err := backup.NewClient(client, "1", slog.Default())
 	if err != nil {
 		return nil, fmt.Errorf("failed to create backup client, %w", err)
 	}
 
-	config := makeBackupConfig(namespace, backupRoutine, backupPolicy, timebounds)
+	config := makeBackupConfig(namespace, backupRoutine, backupPolicy, timebounds, secretAgent)
 
 	writerFactory, err := getWriter(ctx, path, storage)
 	if err != nil {
@@ -72,6 +62,7 @@
 	backupRoutine *model.BackupRoutine,
 	backupPolicy *model.BackupPolicy,
 	timebounds model.TimeBounds,
+	secretAgent *model.SecretAgent,
 ) *backup.BackupConfig {
 	config := backup.NewBackupConfig()
 	config.Namespace = namespace
