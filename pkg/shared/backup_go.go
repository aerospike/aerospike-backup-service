package shared

import (
	"context"
	"fmt"
	"log/slog"

	a "github.com/aerospike/aerospike-client-go/v7"
	"github.com/aerospike/backup-go"
	"github.com/aerospike/backup-go/io/local"
	"github.com/aerospike/backup-go/io/s3"
	"github.com/aerospike/backup-go/models"
	"github.com/aerospike/backup/pkg/model"
	"github.com/aerospike/backup/pkg/util"
)

// BackupGo implements the Backup interface.
type BackupGo struct {
}

var _ Backup = (*BackupGo)(nil)

// NewBackupGo returns a new BackupGo instance.
func NewBackupGo() *BackupGo {
	return &BackupGo{}
}

// BackupRun calls the backup_run function from the asbackup shared library.
//
//nolint:funlen,gocritic
func (b *BackupGo) BackupRun(backupRoutine *model.BackupRoutine, backupPolicy *model.BackupPolicy,
	client *a.Client, storage *model.Storage, _ *model.SecretAgent,
	opts BackupOptions, namespace *string, path *string) (*backup.BackupHandler, error) {

	backupClient, err := backup.NewClient(client, "1", slog.Default())
	if err != nil {
		return nil, fmt.Errorf("failed to create backup client, %w", err)
	}

	config := backup.NewBackupConfig()
	config.Namespace = *namespace
	config.BinList = backupRoutine.BinList
	if backupPolicy.NoRecords != nil && *backupPolicy.NoRecords {
		config.NoRecords = true
	}
	if backupPolicy.NoIndexes != nil && *backupPolicy.NoIndexes {
		config.NoIndexes = true
	}
	if backupPolicy.NoUdfs != nil && *backupPolicy.NoUdfs {
		config.NoUDFs = true
	}

	if len(backupRoutine.SetList) > 0 {
		config.SetList = backupRoutine.SetList
	}

	if backupPolicy.Parallel != nil {
		config.Parallel = int(*backupPolicy.Parallel)
	}

	if backupPolicy.FileLimit != nil {
		config.FileLimit = *backupPolicy.FileLimit * 1_048_576 // lib expects limit in bytes.
	}

	if backupPolicy.RecordsPerSecond != nil {
		config.RecordsPerSecond = int(*backupPolicy.RecordsPerSecond)
	}

	config.ModBefore = opts.ModBefore
	config.ModAfter = opts.ModAfter

	config.ScanPolicy = a.NewScanPolicy()
	if backupPolicy.MaxRecords != nil {
		config.ScanPolicy.MaxRecords = *backupPolicy.MaxRecords
		config.Parallel = 1
	}

	if backupPolicy.Bandwidth != nil {
		config.Bandwidth = int(*backupPolicy.Bandwidth)
	}

	if backupPolicy.CompressionPolicy != nil {
		config.CompressionPolicy = &models.CompressionPolicy{
			Mode:  backupPolicy.CompressionPolicy.Mode,
			Level: int(backupPolicy.CompressionPolicy.Level),
		}
	}

	if backupPolicy.EncryptionPolicy != nil {
		config.EncryptionPolicy = &models.EncryptionPolicy{
			Mode:    backupPolicy.EncryptionPolicy.Mode,
			KeyFile: backupPolicy.EncryptionPolicy.KeyFile,
		}
	}

	ctx := context.TODO()
	writerFactory, err := getWriter(ctx, path, storage)
	if err != nil {
		return nil, fmt.Errorf("failed to create backup writer, %w", err)
	}

	handler, err := backupClient.Backup(ctx, config, writerFactory)
	if err != nil {
		return nil, fmt.Errorf("failed to start backup, %w", err)
	}

<<<<<<< HEAD
	return handler, nil
=======
	err = handler.Wait(ctx)
	if err != nil {
		return nil, fmt.Errorf("error during backup, %w", err)
	}

	return &BackupStat{
		RecordCount: handler.GetStats().GetReadRecords(),
		IndexCount:  uint64(handler.GetStats().GetSIndexes()),
		UDFCount:    uint64(handler.GetStats().GetUDFs()),
		ByteCount:   handler.GetStats().GetBytesWritten(),
		FileCount:   handler.GetStats().GetFileCount(),
	}, nil
>>>>>>> dceae4da
}

func getWriter(ctx context.Context, path *string, storage *model.Storage) (backup.WriteFactory, error) {
	switch storage.Type {
	case model.Local:
		return local.NewDirectoryWriterFactory(*path, true)
	case model.S3:
		bucket, parsedPath, err := util.ParseS3Path(*path)
		if err != nil {
			return nil, err
		}
		return s3.NewS3WriterFactory(ctx, &s3.StorageConfig{
			Bucket:    bucket,
			Region:    *storage.S3Region,
			Endpoint:  *storage.S3EndpointOverride,
			Profile:   *storage.S3Profile,
			Prefix:    parsedPath,
			ChunkSize: 0,
		}, true)
	}
	return nil, fmt.Errorf("unknown storage type %v", storage.Type)
}<|MERGE_RESOLUTION|>--- conflicted
+++ resolved
@@ -104,22 +104,7 @@
 		return nil, fmt.Errorf("failed to start backup, %w", err)
 	}
 
-<<<<<<< HEAD
 	return handler, nil
-=======
-	err = handler.Wait(ctx)
-	if err != nil {
-		return nil, fmt.Errorf("error during backup, %w", err)
-	}
-
-	return &BackupStat{
-		RecordCount: handler.GetStats().GetReadRecords(),
-		IndexCount:  uint64(handler.GetStats().GetSIndexes()),
-		UDFCount:    uint64(handler.GetStats().GetUDFs()),
-		ByteCount:   handler.GetStats().GetBytesWritten(),
-		FileCount:   handler.GetStats().GetFileCount(),
-	}, nil
->>>>>>> dceae4da
 }
 
 func getWriter(ctx context.Context, path *string, storage *model.Storage) (backup.WriteFactory, error) {
