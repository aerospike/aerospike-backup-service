package shared

import (
	"context"
	"fmt"
	"log/slog"
	"time"

	a "github.com/aerospike/aerospike-client-go/v7"
	"github.com/aerospike/backup-go"
	"github.com/aerospike/backup-go/io/aws/s3"
	"github.com/aerospike/backup/pkg/model"
	"github.com/aerospike/backup/pkg/util"
)

// BackupGo implements the Backup interface.
type BackupGo struct {
}

var _ Backup = (*BackupGo)(nil)

// NewBackupGo returns a new BackupGo instance.
func NewBackupGo() *BackupGo {
	return &BackupGo{}
}

// BackupRun calls the backup_run function from the asbackup shared library.
func (b *BackupGo) BackupRun(
	ctx context.Context,
	backupRoutine *model.BackupRoutine,
	backupPolicy *model.BackupPolicy,
	client *a.Client,
	storage *model.Storage,
	secretAgent *model.SecretAgent,
	timebounds model.TimeBounds,
	namespace string,
	path *string,
) (*backup.BackupHandler, error) {
	backupClient, err := backup.NewClient(client, "1", slog.Default())
	if err != nil {
		return nil, fmt.Errorf("failed to create backup client, %w", err)
	}

	config := makeBackupConfig(namespace, backupRoutine, backupPolicy, timebounds, secretAgent)

	writerFactory, err := getWriter(ctx, path, storage)
	if err != nil {
		return nil, fmt.Errorf("failed to create backup writer, %w", err)
	}

	handler, err := backupClient.Backup(ctx, config, writerFactory)
	if err != nil {
		return nil, fmt.Errorf("failed to start backup, %w", err)
	}

	return handler, nil
}

//nolint:funlen
func makeBackupConfig(
	namespace string,
	backupRoutine *model.BackupRoutine,
	backupPolicy *model.BackupPolicy,
	timebounds model.TimeBounds,
	secretAgent *model.SecretAgent,
) *backup.BackupConfig {
	config := backup.NewDefaultBackupConfig()
	config.Namespace = namespace
	config.BinList = backupRoutine.BinList
	if backupPolicy.NoRecords != nil && *backupPolicy.NoRecords {
		config.NoRecords = true
	}
	if backupPolicy.NoIndexes != nil && *backupPolicy.NoIndexes {
		config.NoIndexes = true
	}
	if backupPolicy.NoUdfs != nil && *backupPolicy.NoUdfs {
		config.NoUDFs = true
	}

	if len(backupRoutine.SetList) > 0 {
		config.SetList = backupRoutine.SetList
	}

	if backupPolicy.Parallel != nil {
		config.Parallel = int(*backupPolicy.Parallel)
	}

	if backupPolicy.FileLimit != nil {
		config.FileLimit = *backupPolicy.FileLimit * 1_048_576 // lib expects limit in bytes.
	}

	if backupPolicy.RecordsPerSecond != nil {
		config.RecordsPerSecond = int(*backupPolicy.RecordsPerSecond)
	}

	config.ModBefore = timebounds.ToTime
	config.ModAfter = timebounds.FromTime

	config.ScanPolicy = a.NewScanPolicy()
	if backupPolicy.MaxRecords != nil {
		config.ScanPolicy.MaxRecords = *backupPolicy.MaxRecords
		config.Parallel = 1
	}
	if backupPolicy.TotalTimeout != nil && *backupPolicy.TotalTimeout > 0 {
		config.ScanPolicy.TotalTimeout = time.Duration(*backupPolicy.TotalTimeout) * time.Millisecond
	}
	if backupPolicy.SocketTimeout != nil && *backupPolicy.SocketTimeout > 0 {
		config.ScanPolicy.SocketTimeout = time.Duration(*backupPolicy.SocketTimeout) * time.Millisecond
	}

	if backupPolicy.Bandwidth != nil {
		config.Bandwidth = int(*backupPolicy.Bandwidth)
	}

	if backupPolicy.CompressionPolicy != nil {
		config.CompressionPolicy = &backup.CompressionPolicy{
			Mode:  backupPolicy.CompressionPolicy.Mode,
			Level: int(backupPolicy.CompressionPolicy.Level),
		}
	}

	if backupPolicy.EncryptionPolicy != nil {
<<<<<<< HEAD
		config.EncryptionPolicy = &models.EncryptionPolicy{
			Mode:      backupPolicy.EncryptionPolicy.Mode,
			KeyFile:   backupPolicy.EncryptionPolicy.KeyFile,
			KeySecret: backupPolicy.EncryptionPolicy.KeySecret,
			KeyEnv:    backupPolicy.EncryptionPolicy.KeyEnv,
		}
	}

	if secretAgent != nil {
		config.SecretAgentConfig = &models.SecretAgentConfig{
			ConnectionType:     &secretAgent.ConnectionType,
			Address:            &secretAgent.Address,
			Port:               &secretAgent.Port,
			TimeoutMillisecond: &secretAgent.Timeout,
			CaFile:             &secretAgent.TLSCAString,
			IsBase64:           &secretAgent.IsBase64,
=======
		config.EncryptionPolicy = &backup.EncryptionPolicy{
			Mode:    backupPolicy.EncryptionPolicy.Mode,
			KeyFile: backupPolicy.EncryptionPolicy.KeyFile,
>>>>>>> 1a869ae3
		}
	}

	return config
}

func getWriter(ctx context.Context, path *string, storage *model.Storage) (backup.Writer, error) {
	switch storage.Type {
	case model.Local:
		return backup.NewWriterLocal(*path, true)
	case model.S3:
		bucket, parsedPath, err := util.ParseS3Path(*path)
		if err != nil {
			return nil, err
		}
		return backup.NewWriterS3(ctx, &s3.Config{
			Bucket:    bucket,
			Region:    *storage.S3Region,
			Endpoint:  *storage.S3EndpointOverride,
			Profile:   *storage.S3Profile,
			Prefix:    parsedPath,
			ChunkSize: 0,
		}, true)
	}
	return nil, fmt.Errorf("unknown storage type %v", storage.Type)
}<|MERGE_RESOLUTION|>--- conflicted
+++ resolved
@@ -120,8 +120,7 @@
 	}
 
 	if backupPolicy.EncryptionPolicy != nil {
-<<<<<<< HEAD
-		config.EncryptionPolicy = &models.EncryptionPolicy{
+		config.EncryptionPolicy = &backup.EncryptionPolicy{
 			Mode:      backupPolicy.EncryptionPolicy.Mode,
 			KeyFile:   backupPolicy.EncryptionPolicy.KeyFile,
 			KeySecret: backupPolicy.EncryptionPolicy.KeySecret,
@@ -130,18 +129,13 @@
 	}
 
 	if secretAgent != nil {
-		config.SecretAgentConfig = &models.SecretAgentConfig{
+		config.SecretAgentConfig = &backup.SecretAgentConfig{
 			ConnectionType:     &secretAgent.ConnectionType,
 			Address:            &secretAgent.Address,
 			Port:               &secretAgent.Port,
 			TimeoutMillisecond: &secretAgent.Timeout,
 			CaFile:             &secretAgent.TLSCAString,
 			IsBase64:           &secretAgent.IsBase64,
-=======
-		config.EncryptionPolicy = &backup.EncryptionPolicy{
-			Mode:    backupPolicy.EncryptionPolicy.Mode,
-			KeyFile: backupPolicy.EncryptionPolicy.KeyFile,
->>>>>>> 1a869ae3
 		}
 	}
 
