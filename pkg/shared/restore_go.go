package shared

import (
	"context"
	"fmt"
	"log/slog"
	"time"

	a "github.com/aerospike/aerospike-client-go/v7"
	"github.com/aerospike/backup-go"
	"github.com/aerospike/backup-go/io/aws/s3"
	"github.com/aerospike/backup/pkg/model"
	"github.com/aerospike/backup/pkg/util"
)

// RestoreGo implements the Restore interface.
type RestoreGo struct {
}

var _ Restore = (*RestoreGo)(nil)

// NewRestoreGo returns a new RestoreGo instance.
func NewRestoreGo() *RestoreGo {
	return &RestoreGo{}
}

// RestoreRun calls the restore function from the asbackup library.
func (r *RestoreGo) RestoreRun(
	ctx context.Context,
	client *a.Client,
	restoreRequest *model.RestoreRequestInternal,
) (*model.RestoreResult, error) {
	var err error
	backupClient, err := backup.NewClient(client, "1", slog.Default())
	if err != nil {
		return nil, fmt.Errorf("failed to create backup client, %w", err)
	}

	config := makeRestoreConfig(restoreRequest, client)

	reader, err := getReader(ctx, restoreRequest.Dir, restoreRequest.SourceStorage)
	if err != nil {
		return nil, fmt.Errorf("failed to create backup reader, %w", err)
	}

	handler, err := backupClient.Restore(ctx, config, reader)
	if err != nil {
		return nil, fmt.Errorf("failed to start restore, %w", err)
	}

	err = handler.Wait(ctx)
	if err != nil {
		return nil, fmt.Errorf("error during restore, %w", err)
	}

	stats := handler.GetStats()
	return &model.RestoreResult{
		TotalRecords:    stats.GetReadRecords(),
		InsertedRecords: stats.GetRecordsInserted(),
		IndexCount:      uint64(stats.GetSIndexes()),
		UDFCount:        uint64(stats.GetUDFs()),
		FresherRecords:  stats.GetRecordsFresher(),
		SkippedRecords:  stats.GetRecordsSkipped(),
		ExistedRecords:  stats.GetRecordsExisted(),
		ExpiredRecords:  stats.GetRecordsExpired(),
		TotalBytes:      stats.GetTotalBytesRead(),
	}, nil
}

//nolint:funlen
func makeRestoreConfig(restoreRequest *model.RestoreRequestInternal, client *a.Client) *backup.RestoreConfig {
	config := backup.NewDefaultRestoreConfig()
	config.BinList = restoreRequest.Policy.BinList
	config.SetList = restoreRequest.Policy.SetList
	config.WritePolicy = client.DefaultWritePolicy
	config.WritePolicy.MaxRetries = 100
	if restoreRequest.Policy.Tps != nil {
		config.RecordsPerSecond = int(*restoreRequest.Policy.Tps)
	}
	if restoreRequest.Policy.Bandwidth != nil {
		config.Bandwidth = int(*restoreRequest.Policy.Bandwidth)
	}

	config.WritePolicy.GenerationPolicy = a.EXPECT_GEN_GT
	if restoreRequest.Policy.NoGeneration != nil && *restoreRequest.Policy.NoGeneration {
		config.WritePolicy.GenerationPolicy = a.NONE
	}

	// Invalid options: --unique is mutually exclusive with --replace and --no-generation.
	config.WritePolicy.RecordExistsAction = recordExistsAction(restoreRequest.Policy.Replace, restoreRequest.Policy.Unique)

	if restoreRequest.Policy.Timeout != nil && *restoreRequest.Policy.Timeout > 0 {
		config.WritePolicy.TotalTimeout = time.Duration(*restoreRequest.Policy.Timeout) * time.Millisecond
	}
	if restoreRequest.Policy.NoRecords != nil && *restoreRequest.Policy.NoRecords {
		config.NoRecords = true
	}
	if restoreRequest.Policy.NoIndexes != nil && *restoreRequest.Policy.NoIndexes {
		config.NoIndexes = true
	}
	if restoreRequest.Policy.NoUdfs != nil && *restoreRequest.Policy.NoUdfs {
		config.NoUDFs = true
	}

	if restoreRequest.Policy.Namespace != nil {
		config.Namespace = &backup.RestoreNamespaceConfig{
			Source:      restoreRequest.Policy.Namespace.Source,
			Destination: restoreRequest.Policy.Namespace.Destination,
		}
	}

	if restoreRequest.Policy.Parallel != nil {
		config.Parallel = int(*restoreRequest.Policy.Parallel)
	}
	if restoreRequest.Policy.MaxAsyncBatches != nil {
		config.MaxAsyncBatches = int(*restoreRequest.Policy.MaxAsyncBatches)
	}
	if restoreRequest.Policy.BatchSize != nil {
		config.BatchSize = int(*restoreRequest.Policy.BatchSize)
	}
	if restoreRequest.Policy.DisableBatchWrites != nil {
		config.DisableBatchWrites = *restoreRequest.Policy.DisableBatchWrites
	}
	if restoreRequest.Policy.CompressionPolicy != nil {
		config.CompressionPolicy = &backup.CompressionPolicy{
			Mode:  restoreRequest.Policy.CompressionPolicy.Mode,
			Level: int(restoreRequest.Policy.CompressionPolicy.Level),
		}
	}
	if restoreRequest.Policy.EncryptionPolicy != nil {
		config.EncryptionPolicy = &backup.EncryptionPolicy{
			Mode:      restoreRequest.Policy.EncryptionPolicy.Mode,
			KeyFile:   restoreRequest.Policy.EncryptionPolicy.KeyFile,
			KeySecret: restoreRequest.Policy.EncryptionPolicy.KeySecret,
			KeyEnv:    restoreRequest.Policy.EncryptionPolicy.KeyEnv,
		}
	}

	if restoreRequest.SecretAgent != nil {
		config.SecretAgentConfig = &backup.SecretAgentConfig{
			ConnectionType:     restoreRequest.SecretAgent.ConnectionType,
			Address:            restoreRequest.SecretAgent.Address,
			Port:               restoreRequest.SecretAgent.Port,
			TimeoutMillisecond: restoreRequest.SecretAgent.Timeout,
			CaFile:             restoreRequest.SecretAgent.TLSCAString,
			IsBase64:           restoreRequest.SecretAgent.IsBase64,
		}
	}
	return config
}

func recordExistsAction(replace, unique *bool) a.RecordExistsAction {
	switch {
	case replace != nil && *replace && unique != nil && *unique:
		panic("Replace and Unique options are contradictory")

	// overwrite all bins of an existing record
	case replace != nil && *replace:
		return a.REPLACE

	// only insert the record if it does not already exist in the database
	case unique != nil && *unique:
		return a.CREATE_ONLY

	// default behaviour: merge bins with existing record, or create a new record if it does not exist
	default:
		return a.UPDATE
	}
}

func getReader(ctx context.Context, path *string, storage *model.Storage,
) (backup.StreamingReader, error) {
	switch storage.Type {
	case model.Local:
		return backup.NewStreamingReaderLocal(*path, backup.EncoderTypeASB)
	case model.S3:
		bucket, parsedPath, err := util.ParseS3Path(*path)
		if err != nil {
			return nil, err
		}
		return backup.NewStreamingReaderS3(ctx, &s3.Config{
			Bucket:          bucket,
			Region:          *storage.S3Region,
			Endpoint:        *storage.S3EndpointOverride,
			Profile:         *storage.S3Profile,
			Prefix:          parsedPath,
<<<<<<< HEAD
			MinPartSize:     storage.MinPartSize,
			MaxConnsPerHost: storage.MaxConnsPerHost,
=======
			MaxConnsPerHost: storage.MaxConnsPerHost,
			MinPartSize:     storage.MinPartSize,
>>>>>>> d5700d09
		}, backup.EncoderTypeASB)
	}
	return nil, fmt.Errorf("unknown storage type %v", storage.Type)
}<|MERGE_RESOLUTION|>--- conflicted
+++ resolved
@@ -184,13 +184,8 @@
 			Endpoint:        *storage.S3EndpointOverride,
 			Profile:         *storage.S3Profile,
 			Prefix:          parsedPath,
-<<<<<<< HEAD
-			MinPartSize:     storage.MinPartSize,
-			MaxConnsPerHost: storage.MaxConnsPerHost,
-=======
 			MaxConnsPerHost: storage.MaxConnsPerHost,
 			MinPartSize:     storage.MinPartSize,
->>>>>>> d5700d09
 		}, backup.EncoderTypeASB)
 	}
 	return nil, fmt.Errorf("unknown storage type %v", storage.Type)
