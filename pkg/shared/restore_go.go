package shared

import (
	"context"
	"fmt"
	"log/slog"
	"time"

	a "github.com/aerospike/aerospike-client-go/v7"
	"github.com/aerospike/backup-go"
	"github.com/aerospike/backup-go/io/aws/s3"
	"github.com/aerospike/backup/pkg/model"
	"github.com/aerospike/backup/pkg/util"
)

// RestoreGo implements the Restore interface.
type RestoreGo struct {
}

var _ Restore = (*RestoreGo)(nil)

// NewRestoreGo returns a new RestoreGo instance.
func NewRestoreGo() *RestoreGo {
	return &RestoreGo{}
}

// RestoreRun calls the restore function from the asbackup library.
func (r *RestoreGo) RestoreRun(
	ctx context.Context,
	client *a.Client,
	restoreRequest *model.RestoreRequestInternal,
) (*model.RestoreResult, error) {
	var err error
	backupClient, err := backup.NewClient(client, "1", slog.Default())
	if err != nil {
		return nil, fmt.Errorf("failed to create backup client, %w", err)
	}

	config := makeRestoreConfig(restoreRequest, client)

	reader, err := getReader(ctx, restoreRequest.Dir, restoreRequest.SourceStorage)
	if err != nil {
		return nil, fmt.Errorf("failed to create backup reader, %w", err)
	}

	handler, err := backupClient.Restore(ctx, config, reader)
	if err != nil {
		return nil, fmt.Errorf("failed to start restore, %w", err)
	}

	err = handler.Wait(ctx)
	if err != nil {
		return nil, fmt.Errorf("error during restore, %w", err)
	}

	stats := handler.GetStats()
	return &model.RestoreResult{
		TotalRecords:    stats.GetReadRecords(),
		InsertedRecords: stats.GetRecordsInserted(),
		IndexCount:      uint64(stats.GetSIndexes()),
		UDFCount:        uint64(stats.GetUDFs()),
		FresherRecords:  stats.GetRecordsFresher(),
		SkippedRecords:  stats.GetRecordsSkipped(),
		ExistedRecords:  stats.GetRecordsExisted(),
		ExpiredRecords:  stats.GetRecordsExpired(),
		TotalBytes:      stats.GetTotalBytesRead(),
	}, nil
}

//nolint:funlen
func makeRestoreConfig(restoreRequest *model.RestoreRequestInternal, client *a.Client) *backup.RestoreConfig {
	config := backup.NewDefaultRestoreConfig()
	config.BinList = restoreRequest.Policy.BinList
	config.SetList = restoreRequest.Policy.SetList
	config.WritePolicy = client.DefaultWritePolicy
	config.WritePolicy.MaxRetries = 100
	if restoreRequest.Policy.Tps != nil {
		config.RecordsPerSecond = int(*restoreRequest.Policy.Tps)
	}
	if restoreRequest.Policy.Bandwidth != nil {
		config.Bandwidth = int(*restoreRequest.Policy.Bandwidth)
	}

	config.WritePolicy.GenerationPolicy = a.EXPECT_GEN_GT
	if restoreRequest.Policy.NoGeneration != nil && *restoreRequest.Policy.NoGeneration {
		config.WritePolicy.GenerationPolicy = a.NONE
	}

	// Invalid options: --unique is mutually exclusive with --replace and --no-generation.
	config.WritePolicy.RecordExistsAction = recordExistsAction(restoreRequest.Policy.Replace, restoreRequest.Policy.Unique)

	if restoreRequest.Policy.Timeout != nil && *restoreRequest.Policy.Timeout > 0 {
		config.WritePolicy.TotalTimeout = time.Duration(*restoreRequest.Policy.Timeout) * time.Millisecond
	}
	if restoreRequest.Policy.NoRecords != nil && *restoreRequest.Policy.NoRecords {
		config.NoRecords = true
	}
	if restoreRequest.Policy.NoIndexes != nil && *restoreRequest.Policy.NoIndexes {
		config.NoIndexes = true
	}
	if restoreRequest.Policy.NoUdfs != nil && *restoreRequest.Policy.NoUdfs {
		config.NoUDFs = true
	}

	if restoreRequest.Policy.Namespace != nil {
		config.Namespace = &backup.RestoreNamespaceConfig{
			Source:      restoreRequest.Policy.Namespace.Source,
			Destination: restoreRequest.Policy.Namespace.Destination,
		}
	}

	if restoreRequest.Policy.Parallel != nil {
		config.Parallel = int(*restoreRequest.Policy.Parallel)
	}
	if restoreRequest.Policy.MaxAsyncBatches != nil {
		config.MaxAsyncBatches = int(*restoreRequest.Policy.MaxAsyncBatches)
	}
	if restoreRequest.Policy.BatchSize != nil {
		config.BatchSize = int(*restoreRequest.Policy.BatchSize)
	}
	if restoreRequest.Policy.DisableBatchWrites != nil {
		config.DisableBatchWrites = *restoreRequest.Policy.DisableBatchWrites
	}
	if restoreRequest.Policy.CompressionPolicy != nil {
		config.CompressionPolicy = &backup.CompressionPolicy{
			Mode:  restoreRequest.Policy.CompressionPolicy.Mode,
			Level: int(restoreRequest.Policy.CompressionPolicy.Level),
		}
	}
	if restoreRequest.Policy.EncryptionPolicy != nil {
<<<<<<< HEAD
		config.EncryptionPolicy = &models.EncryptionPolicy{
			Mode:      restoreRequest.Policy.EncryptionPolicy.Mode,
			KeyFile:   restoreRequest.Policy.EncryptionPolicy.KeyFile,
			KeySecret: restoreRequest.Policy.EncryptionPolicy.KeySecret,
			KeyEnv:    restoreRequest.Policy.EncryptionPolicy.KeyEnv,
		}
	}

	if restoreRequest.SecretAgent != nil {
		config.SecretAgentConfig = &models.SecretAgentConfig{
			ConnectionType:     &restoreRequest.SecretAgent.ConnectionType,
			Address:            &restoreRequest.SecretAgent.Address,
			Port:               &restoreRequest.SecretAgent.Port,
			TimeoutMillisecond: &restoreRequest.SecretAgent.Timeout,
			CaFile:             &restoreRequest.SecretAgent.TLSCAString,
			IsBase64:           &restoreRequest.SecretAgent.IsBase64,
=======
		config.EncryptionPolicy = &backup.EncryptionPolicy{
			Mode:    restoreRequest.Policy.EncryptionPolicy.Mode,
			KeyFile: restoreRequest.Policy.EncryptionPolicy.KeyFile,
>>>>>>> 1a869ae3
		}
	}
	return config
}

func recordExistsAction(replace, unique *bool) a.RecordExistsAction {
	switch {
	case replace != nil && *replace && unique != nil && *unique:
		panic("Replace and Unique options are contradictory")

	// overwrite all bins of an existing record
	case replace != nil && *replace:
		return a.REPLACE

	// only insert the record if it does not already exist in the database
	case unique != nil && *unique:
		return a.CREATE_ONLY

	// default behaviour: merge bins with existing record, or create a new record if it does not exist
	default:
		return a.UPDATE
	}
}

func getReader(ctx context.Context, path *string, storage *model.Storage,
) (backup.StreamingReader, error) {
	switch storage.Type {
	case model.Local:
		return backup.NewStreamingReaderLocal(*path, backup.EncoderTypeASB)
	case model.S3:
		bucket, parsedPath, err := util.ParseS3Path(*path)
		if err != nil {
			return nil, err
		}
		return backup.NewStreamingReaderS3(ctx, &s3.Config{
			Bucket:    bucket,
			Region:    *storage.S3Region,
			Endpoint:  *storage.S3EndpointOverride,
			Profile:   *storage.S3Profile,
			Prefix:    parsedPath,
			ChunkSize: 0,
		}, backup.EncoderTypeASB)
	}
	return nil, fmt.Errorf("unknown storage type %v", storage.Type)
}<|MERGE_RESOLUTION|>--- conflicted
+++ resolved
@@ -128,8 +128,7 @@
 		}
 	}
 	if restoreRequest.Policy.EncryptionPolicy != nil {
-<<<<<<< HEAD
-		config.EncryptionPolicy = &models.EncryptionPolicy{
+		config.EncryptionPolicy = &backup.EncryptionPolicy{
 			Mode:      restoreRequest.Policy.EncryptionPolicy.Mode,
 			KeyFile:   restoreRequest.Policy.EncryptionPolicy.KeyFile,
 			KeySecret: restoreRequest.Policy.EncryptionPolicy.KeySecret,
@@ -138,18 +137,13 @@
 	}
 
 	if restoreRequest.SecretAgent != nil {
-		config.SecretAgentConfig = &models.SecretAgentConfig{
+		config.SecretAgentConfig = &backup.SecretAgentConfig{
 			ConnectionType:     &restoreRequest.SecretAgent.ConnectionType,
 			Address:            &restoreRequest.SecretAgent.Address,
 			Port:               &restoreRequest.SecretAgent.Port,
 			TimeoutMillisecond: &restoreRequest.SecretAgent.Timeout,
 			CaFile:             &restoreRequest.SecretAgent.TLSCAString,
 			IsBase64:           &restoreRequest.SecretAgent.IsBase64,
-=======
-		config.EncryptionPolicy = &backup.EncryptionPolicy{
-			Mode:    restoreRequest.Policy.EncryptionPolicy.Mode,
-			KeyFile: restoreRequest.Policy.EncryptionPolicy.KeyFile,
->>>>>>> 1a869ae3
 		}
 	}
 	return config
