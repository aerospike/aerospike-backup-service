--- conflicted
+++ resolved
@@ -129,10 +129,6 @@
 	}
 	if restoreRequest.Policy.EncryptionPolicy != nil {
 		config.EncryptionPolicy = &backup.EncryptionPolicy{
-<<<<<<< HEAD
-			Mode:    restoreRequest.Policy.EncryptionPolicy.Mode,
-			KeyFile: restoreRequest.Policy.EncryptionPolicy.KeyFile,
-=======
 			Mode:      restoreRequest.Policy.EncryptionPolicy.Mode,
 			KeyFile:   restoreRequest.Policy.EncryptionPolicy.KeyFile,
 			KeySecret: restoreRequest.Policy.EncryptionPolicy.KeySecret,
@@ -148,7 +144,6 @@
 			TimeoutMillisecond: restoreRequest.SecretAgent.Timeout,
 			CaFile:             restoreRequest.SecretAgent.TLSCAString,
 			IsBase64:           restoreRequest.SecretAgent.IsBase64,
->>>>>>> 44675283
 		}
 	}
 	return config
@@ -184,14 +179,6 @@
 			return nil, err
 		}
 		return backup.NewStreamingReaderS3(ctx, &s3.Config{
-<<<<<<< HEAD
-			Bucket:    bucket,
-			Region:    *storage.S3Region,
-			Endpoint:  *storage.S3EndpointOverride,
-			Profile:   *storage.S3Profile,
-			Prefix:    parsedPath,
-			ChunkSize: 0,
-=======
 			Bucket:          bucket,
 			Region:          *storage.S3Region,
 			Endpoint:        *storage.S3EndpointOverride,
@@ -199,7 +186,6 @@
 			Prefix:          parsedPath,
 			MaxConnsPerHost: storage.MaxConnsPerHost,
 			MinPartSize:     storage.MinPartSize,
->>>>>>> 44675283
 		}, backup.EncoderTypeASB)
 	}
 	return nil, fmt.Errorf("unknown storage type %v", storage.Type)
