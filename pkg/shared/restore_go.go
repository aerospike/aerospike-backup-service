package shared

import (
	"context"
	"fmt"
	"log/slog"
	"time"

	a "github.com/aerospike/aerospike-client-go/v7"
	"github.com/aerospike/backup-go"
	"github.com/aerospike/backup-go/models"
	"github.com/aerospike/backup/pkg/model"
	"github.com/aerospike/backup/pkg/util"
)

// RestoreGo implements the Restore interface.
type RestoreGo struct {
}

var _ Restore = (*RestoreGo)(nil)

// NewRestoreGo returns a new RestoreGo instance.
func NewRestoreGo() *RestoreGo {
	return &RestoreGo{}
}

// RestoreRun calls the restore function from the asbackup library.
<<<<<<< HEAD
//
//nolint:funlen,gocritic
func (r *RestoreGo) RestoreRun(
	ctx context.Context,
	client *a.Client,
	restoreRequest *model.RestoreRequestInternal,
=======
func (r *RestoreGo) RestoreRun(ctx context.Context, client *a.Client, restoreRequest *model.RestoreRequestInternal,
>>>>>>> 51b35cd7
) (*model.RestoreResult, error) {
	var err error
	backupClient, err := backup.NewClient(client, "1", slog.Default())
	if err != nil {
		return nil, fmt.Errorf("failed to create backup client, %w", err)
	}

	config := makeRestoreConfig(restoreRequest, client)

	reader, err := getReader(ctx, restoreRequest.Dir, restoreRequest.SourceStorage)
	if err != nil {
		return nil, fmt.Errorf("failed to create backup reader, %w", err)
	}

	handler, err := backupClient.Restore(ctx, config, reader)
	if err != nil {
		return nil, fmt.Errorf("failed to start restore, %w", err)
	}

	err = handler.Wait(ctx)
	if err != nil {
		return nil, fmt.Errorf("error during restore, %w", err)
	}

	stats := handler.GetStats()
	return &model.RestoreResult{
		TotalRecords:    stats.GetReadRecords(),
		InsertedRecords: stats.GetRecordsInserted(),
		IndexCount:      uint64(stats.GetSIndexes()),
		UDFCount:        uint64(stats.GetUDFs()),
		FresherRecords:  stats.GetRecordsFresher(),
		SkippedRecords:  stats.GetRecordsSkipped(),
		ExistedRecords:  stats.GetRecordsExisted(),
		ExpiredRecords:  stats.GetRecordsExpired(),
		TotalBytes:      stats.GetTotalBytesRead(),
	}, nil
}

//nolint:funlen
func makeRestoreConfig(restoreRequest *model.RestoreRequestInternal, client *a.Client) *backup.RestoreConfig {
	config := backup.NewRestoreConfig()
	config.BinList = restoreRequest.Policy.BinList
	config.SetList = restoreRequest.Policy.SetList
	config.WritePolicy = client.DefaultWritePolicy
	config.WritePolicy.MaxRetries = 100
	if restoreRequest.Policy.Tps != nil {
		config.RecordsPerSecond = int(*restoreRequest.Policy.Tps)
	}
	if restoreRequest.Policy.Bandwidth != nil {
		config.Bandwidth = int(*restoreRequest.Policy.Bandwidth)
	}

	config.WritePolicy.GenerationPolicy = a.EXPECT_GEN_GT
	if restoreRequest.Policy.NoGeneration != nil && *restoreRequest.Policy.NoGeneration {
		config.WritePolicy.GenerationPolicy = a.NONE
	}

	// Invalid options: --unique is mutually exclusive with --replace and --no-generation.
	config.WritePolicy.RecordExistsAction = recordExistsAction(restoreRequest.Policy.Replace, restoreRequest.Policy.Unique)

	if restoreRequest.Policy.Timeout != nil && *restoreRequest.Policy.Timeout > 0 {
		config.WritePolicy.TotalTimeout = time.Duration(*restoreRequest.Policy.Timeout) * time.Millisecond
	}
	if restoreRequest.Policy.NoRecords != nil && *restoreRequest.Policy.NoRecords {
		config.NoRecords = true
	}
	if restoreRequest.Policy.NoIndexes != nil && *restoreRequest.Policy.NoIndexes {
		config.NoIndexes = true
	}
	if restoreRequest.Policy.NoUdfs != nil && *restoreRequest.Policy.NoUdfs {
		config.NoUDFs = true
	}

	if restoreRequest.Policy.Namespace != nil {
		config.Namespace = &models.RestoreNamespace{
			Source:      restoreRequest.Policy.Namespace.Source,
			Destination: restoreRequest.Policy.Namespace.Destination,
		}
	}

	if restoreRequest.Policy.Parallel != nil {
		config.Parallel = int(*restoreRequest.Policy.Parallel)
	}
	if restoreRequest.Policy.MaxAsyncBatches != nil {
		config.MaxAsyncBatches = int(*restoreRequest.Policy.MaxAsyncBatches)
	}
	if restoreRequest.Policy.BatchSize != nil {
		config.BatchSize = int(*restoreRequest.Policy.BatchSize)
	}
	if restoreRequest.Policy.DisableBatchWrites != nil {
		config.DisableBatchWrites = *restoreRequest.Policy.DisableBatchWrites
	}
	if restoreRequest.Policy.CompressionPolicy != nil {
		config.CompressionPolicy = &models.CompressionPolicy{
			Mode:  restoreRequest.Policy.CompressionPolicy.Mode,
			Level: int(restoreRequest.Policy.CompressionPolicy.Level),
		}
	}
	if restoreRequest.Policy.EncryptionPolicy != nil {
		config.EncryptionPolicy = &models.EncryptionPolicy{
			Mode:      restoreRequest.Policy.EncryptionPolicy.Mode,
			KeyFile:   restoreRequest.Policy.EncryptionPolicy.KeyFile,
			KeySecret: restoreRequest.Policy.EncryptionPolicy.KeySecret,
			KeyEnv:    restoreRequest.Policy.EncryptionPolicy.KeyEnv,
		}
	}

	if restoreRequest.SecretAgent != nil {
		config.SecretAgent = &models.SecretAgentConfig{
			ConnectionType:     &restoreRequest.SecretAgent.ConnectionType,
			Address:            &restoreRequest.SecretAgent.Address,
			Port:               &restoreRequest.SecretAgent.Port,
			TimeoutMillisecond: &restoreRequest.SecretAgent.Timeout,
			CaFile:             &restoreRequest.SecretAgent.TLSCAString,
			IsBase64:           &restoreRequest.SecretAgent.IsBase64,
		}
	}
	return config
}

func recordExistsAction(replace, unique *bool) a.RecordExistsAction {
	switch {
	case replace != nil && *replace && unique != nil && *unique:
		panic("Replace and Unique options are contradictory")

	// overwrite all bins of an existing record
	case replace != nil && *replace:
		return a.REPLACE

	// only insert the record if it does not already exist in the database
	case unique != nil && *unique:
		return a.CREATE_ONLY

	// default behaviour: merge bins with existing record, or create a new record if it does not exist
	default:
		return a.UPDATE
	}
}

func getReader(ctx context.Context, path *string, storage *model.Storage,
) (backup.StreamingReader, error) {
	switch storage.Type {
	case model.Local:
		return backup.NewStreamingReaderLocal(*path, backup.EncoderTypeASB)
	case model.S3:
		bucket, parsedPath, err := util.ParseS3Path(*path)
		if err != nil {
			return nil, err
		}
		return backup.NewStreamingReaderS3(ctx, &models.S3Config{
			Bucket:    bucket,
			Region:    *storage.S3Region,
			Endpoint:  *storage.S3EndpointOverride,
			Profile:   *storage.S3Profile,
			Prefix:    parsedPath,
			ChunkSize: 0,
		}, backup.EncoderTypeASB)
	}
	return nil, fmt.Errorf("unknown storage type %v", storage.Type)
}<|MERGE_RESOLUTION|>--- conflicted
+++ resolved
@@ -25,16 +25,10 @@
 }
 
 // RestoreRun calls the restore function from the asbackup library.
-<<<<<<< HEAD
-//
-//nolint:funlen,gocritic
 func (r *RestoreGo) RestoreRun(
 	ctx context.Context,
 	client *a.Client,
 	restoreRequest *model.RestoreRequestInternal,
-=======
-func (r *RestoreGo) RestoreRun(ctx context.Context, client *a.Client, restoreRequest *model.RestoreRequestInternal,
->>>>>>> 51b35cd7
 ) (*model.RestoreResult, error) {
 	var err error
 	backupClient, err := backup.NewClient(client, "1", slog.Default())
@@ -143,7 +137,7 @@
 	}
 
 	if restoreRequest.SecretAgent != nil {
-		config.SecretAgent = &models.SecretAgentConfig{
+		config.SecretAgentConfig = &models.SecretAgentConfig{
 			ConnectionType:     &restoreRequest.SecretAgent.ConnectionType,
 			Address:            &restoreRequest.SecretAgent.Address,
 			Port:               &restoreRequest.SecretAgent.Port,
