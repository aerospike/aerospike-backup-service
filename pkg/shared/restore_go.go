package shared

import (
	"context"
	"fmt"
	"log/slog"
	"time"

	a "github.com/aerospike/aerospike-client-go/v7"
	"github.com/aerospike/backup-go"
	"github.com/aerospike/backup-go/models"
	"github.com/aerospike/backup/pkg/model"
	"github.com/aerospike/backup/pkg/util"
)

// RestoreGo implements the Restore interface.
type RestoreGo struct {
}

var _ Restore = (*RestoreGo)(nil)

// NewRestoreGo returns a new RestoreGo instance.
func NewRestoreGo() *RestoreGo {
	return &RestoreGo{}
}

// RestoreRun calls the restore function from the asbackup library.
func (r *RestoreGo) RestoreRun(ctx context.Context, client *a.Client, restoreRequest *model.RestoreRequestInternal,
) (*model.RestoreResult, error) {
	var err error
	backupClient, err := backup.NewClient(client, "1", slog.Default())
	if err != nil {
		return nil, fmt.Errorf("failed to create backup client, %w", err)
	}

	config := makeRestoreConfig(restoreRequest, client)

	reader, err := getReader(ctx, restoreRequest.Dir, restoreRequest.SourceStorage, config.DecoderFactory)
	if err != nil {
		return nil, fmt.Errorf("failed to create backup reader, %w", err)
	}

	handler, err := backupClient.Restore(ctx, config, reader)
	if err != nil {
		return nil, fmt.Errorf("failed to start restore, %w", err)
	}

	err = handler.Wait(ctx)
	if err != nil {
		return nil, fmt.Errorf("error during restore, %w", err)
	}

	stats := handler.GetStats()
	return &model.RestoreResult{
		TotalRecords:    stats.GetReadRecords(),
		InsertedRecords: stats.GetRecordsInserted(),
		IndexCount:      uint64(stats.GetSIndexes()),
		UDFCount:        uint64(stats.GetUDFs()),
		FresherRecords:  stats.GetRecordsFresher(),
		SkippedRecords:  stats.GetRecordsSkipped(),
		ExistedRecords:  stats.GetRecordsExisted(),
		ExpiredRecords:  stats.GetRecordsExpired(),
		TotalBytes:      stats.GetTotalBytesRead(),
	}, nil
}

//nolint:funlen
func makeRestoreConfig(restoreRequest *model.RestoreRequestInternal, client *a.Client) *backup.RestoreConfig {
	config := backup.NewRestoreConfig()
	config.BinList = restoreRequest.Policy.BinList
	config.SetList = restoreRequest.Policy.SetList
	config.WritePolicy = client.DefaultWritePolicy
	config.WritePolicy.MaxRetries = 100
	if restoreRequest.Policy.Tps != nil {
		config.RecordsPerSecond = int(*restoreRequest.Policy.Tps)
	}
	if restoreRequest.Policy.Bandwidth != nil {
		config.Bandwidth = int(*restoreRequest.Policy.Bandwidth)
	}

	config.WritePolicy.GenerationPolicy = a.EXPECT_GEN_GT
	if restoreRequest.Policy.NoGeneration != nil && *restoreRequest.Policy.NoGeneration {
		config.WritePolicy.GenerationPolicy = a.NONE
	}

	// Invalid options: --unique is mutually exclusive with --replace and --no-generation.
	config.WritePolicy.RecordExistsAction = recordExistsAction(restoreRequest.Policy.Replace, restoreRequest.Policy.Unique)

	if restoreRequest.Policy.Timeout != nil && *restoreRequest.Policy.Timeout > 0 {
		config.WritePolicy.TotalTimeout = time.Duration(*restoreRequest.Policy.Timeout) * time.Millisecond
	}
	if restoreRequest.Policy.NoRecords != nil && *restoreRequest.Policy.NoRecords {
		config.NoRecords = true
	}
	if restoreRequest.Policy.NoIndexes != nil && *restoreRequest.Policy.NoIndexes {
		config.NoIndexes = true
	}
	if restoreRequest.Policy.NoUdfs != nil && *restoreRequest.Policy.NoUdfs {
		config.NoUDFs = true
	}

	if restoreRequest.Policy.Namespace != nil {
		config.Namespace = &models.RestoreNamespace{
			Source:      restoreRequest.Policy.Namespace.Source,
			Destination: restoreRequest.Policy.Namespace.Destination,
		}
	}

	if restoreRequest.Policy.Parallel != nil {
		config.Parallel = int(*restoreRequest.Policy.Parallel)
	}
	if restoreRequest.Policy.MaxAsyncBatches != nil {
		config.MaxAsyncBatches = int(*restoreRequest.Policy.MaxAsyncBatches)
	}
	if restoreRequest.Policy.BatchSize != nil {
		config.BatchSize = int(*restoreRequest.Policy.BatchSize)
	}
	if restoreRequest.Policy.DisableBatchWrites != nil {
		config.DisableBatchWrites = *restoreRequest.Policy.DisableBatchWrites
	}
	if restoreRequest.Policy.CompressionPolicy != nil {
		config.CompressionPolicy = &models.CompressionPolicy{
			Mode:  restoreRequest.Policy.CompressionPolicy.Mode,
			Level: int(restoreRequest.Policy.CompressionPolicy.Level),
		}
	}
	if restoreRequest.Policy.EncryptionPolicy != nil {
		config.EncryptionPolicy = &models.EncryptionPolicy{
			Mode:    restoreRequest.Policy.EncryptionPolicy.Mode,
			KeyFile: restoreRequest.Policy.EncryptionPolicy.KeyFile,
		}
	}
<<<<<<< HEAD

	reader, err := getReader(ctx, restoreRequest.Dir, restoreRequest.SourceStorage)
	if err != nil {
		return nil, fmt.Errorf("failed to create backup reader, %w", err)
	}

	handler, err := backupClient.Restore(ctx, config, reader)
	if err != nil {
		return nil, fmt.Errorf("failed to start restore, %w", err)
	}

	err = handler.Wait(ctx)
	if err != nil {
		return nil, fmt.Errorf("error during restore, %w", err)
	}

	stats := handler.GetStats()
	return &model.RestoreResult{
		TotalRecords:    stats.GetReadRecords(),
		InsertedRecords: stats.GetRecordsInserted(),
		IndexCount:      uint64(stats.GetSIndexes()),
		UDFCount:        uint64(stats.GetUDFs()),
		FresherRecords:  stats.GetRecordsFresher(),
		SkippedRecords:  stats.GetRecordsSkipped(),
		ExistedRecords:  stats.GetRecordsExisted(),
		ExpiredRecords:  stats.GetRecordsExpired(),
		TotalBytes:      stats.GetTotalBytesRead(),
	}, nil
=======
	return config
>>>>>>> bd70914a
}

func recordExistsAction(replace, unique *bool) a.RecordExistsAction {
	switch {
	case replace != nil && *replace && unique != nil && *unique:
		panic("Replace and Unique options are contradictory")

	// overwrite all bins of an existing record
	case replace != nil && *replace:
		return a.REPLACE

	// only insert the record if it does not already exist in the database
	case unique != nil && *unique:
		return a.CREATE_ONLY

	// default behaviour: merge bins with existing record, or create a new record if it does not exist
	default:
		return a.UPDATE
	}
}

func getReader(ctx context.Context, path *string, storage *model.Storage,
) (backup.StreamingReader, error) {
	switch storage.Type {
	case model.Local:
		return backup.NewStreamingReaderLocal(*path, backup.EncoderTypeASB)
	case model.S3:
		bucket, parsedPath, err := util.ParseS3Path(*path)
		if err != nil {
			return nil, err
		}
		return backup.NewStreamingReaderS3(ctx, &models.S3Config{
			Bucket:    bucket,
			Region:    *storage.S3Region,
			Endpoint:  *storage.S3EndpointOverride,
			Profile:   *storage.S3Profile,
			Prefix:    parsedPath,
			ChunkSize: 0,
		}, backup.EncoderTypeASB)
	}
	return nil, fmt.Errorf("unknown storage type %v", storage.Type)
}<|MERGE_RESOLUTION|>--- conflicted
+++ resolved
@@ -35,7 +35,7 @@
 
 	config := makeRestoreConfig(restoreRequest, client)
 
-	reader, err := getReader(ctx, restoreRequest.Dir, restoreRequest.SourceStorage, config.DecoderFactory)
+	reader, err := getReader(ctx, restoreRequest.Dir, restoreRequest.SourceStorage)
 	if err != nil {
 		return nil, fmt.Errorf("failed to create backup reader, %w", err)
 	}
@@ -130,38 +130,7 @@
 			KeyFile: restoreRequest.Policy.EncryptionPolicy.KeyFile,
 		}
 	}
-<<<<<<< HEAD
-
-	reader, err := getReader(ctx, restoreRequest.Dir, restoreRequest.SourceStorage)
-	if err != nil {
-		return nil, fmt.Errorf("failed to create backup reader, %w", err)
-	}
-
-	handler, err := backupClient.Restore(ctx, config, reader)
-	if err != nil {
-		return nil, fmt.Errorf("failed to start restore, %w", err)
-	}
-
-	err = handler.Wait(ctx)
-	if err != nil {
-		return nil, fmt.Errorf("error during restore, %w", err)
-	}
-
-	stats := handler.GetStats()
-	return &model.RestoreResult{
-		TotalRecords:    stats.GetReadRecords(),
-		InsertedRecords: stats.GetRecordsInserted(),
-		IndexCount:      uint64(stats.GetSIndexes()),
-		UDFCount:        uint64(stats.GetUDFs()),
-		FresherRecords:  stats.GetRecordsFresher(),
-		SkippedRecords:  stats.GetRecordsSkipped(),
-		ExistedRecords:  stats.GetRecordsExisted(),
-		ExpiredRecords:  stats.GetRecordsExpired(),
-		TotalBytes:      stats.GetTotalBytesRead(),
-	}, nil
-=======
 	return config
->>>>>>> bd70914a
 }
 
 func recordExistsAction(replace, unique *bool) a.RecordExistsAction {
