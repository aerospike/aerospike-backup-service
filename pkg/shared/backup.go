//go:build !ci

package shared

/*
#cgo CFLAGS: -I../../modules/aerospike-tools-backup/include -I../../modules/aerospike-tools-backup/modules/c-client/target/Darwin-x86_64/include
#cgo LDFLAGS: -L${SRCDIR}/../../lib -lasbackup

#include <stddef.h>
#include <stdio.h>
#include <stdint.h>

#include <backup.h>
#include <utils.h>
*/
import "C"
import (
	"fmt"
	"strconv"
	"strings"
	"sync"
	"time"
	"unsafe"

	"log/slog"

	"github.com/aerospike/backup/pkg/model"
	"github.com/aws/smithy-go/ptr"
)

// BackupShared implements the Backup interface.
type BackupShared struct {
	sync.Mutex
}

var _ Backup = (*BackupShared)(nil)

// NewBackup returns a new BackupShared instance.
func NewBackup() *BackupShared {
	return &BackupShared{}
}

// BackupRun calls the backup_run function from the asbackup shared library.
//
//nolint:funlen
func (b *BackupShared) BackupRun(backupRoutine *model.BackupRoutine, backupPolicy *model.BackupPolicy,
	cluster *model.AerospikeCluster, storage *model.Storage, opts BackupOptions) *BackupStat {
	// lock to restrict parallel execution (shared library limitation)
	b.Lock()
	defer b.Unlock()
	isIncremental := opts.ModAfter != nil
	if isIncremental {
		slog.Debug(fmt.Sprintf("Starting incremental backup for %s", backupRoutine.Name))
	} else {
		slog.Debug(fmt.Sprintf("Starting full backup for %s", backupRoutine.Name))
	}

	backupConfig := C.backup_config_t{}
	C.backup_config_default(&backupConfig)

	setCString(&backupConfig.host, cluster.Host)
	setCInt(&backupConfig.port, cluster.Port)
	setCBool(&backupConfig.use_services_alternate, cluster.UseServicesAlternate)

	setCString(&backupConfig.user, cluster.User)
	setCString(&backupConfig.password, cluster.GetPassword())
	setCString(&backupConfig.auth_mode, cluster.AuthMode)

	parseSetList(&backupConfig.set_list, &backupRoutine.SetList)
	if backupRoutine.BinList != nil {
		setCString(&backupConfig.bin_list, ptr.String(strings.Join(backupRoutine.BinList, ",")))
	}
	if backupRoutine.NodeList != nil {
		setCString(&backupConfig.node_list, printNodes(backupRoutine.NodeList))
	}
	setCUint(&backupConfig.socket_timeout, backupPolicy.SocketTimeout)
	setCUint(&backupConfig.total_timeout, backupPolicy.TotalTimeout)
	setCUint(&backupConfig.max_retries, backupPolicy.MaxRetries)
	setCUint(&backupConfig.retry_delay, backupPolicy.RetryDelay)

	// namespace list configuration
	nsCharArray := C.CString(*backupRoutine.Namespace)
	C.strcpy((*C.char)(unsafe.Pointer(&backupConfig.ns)), nsCharArray)

	setCInt(&backupConfig.parallel, backupPolicy.Parallel)

	setCBool(&backupConfig.remove_files, backupPolicy.RemoveFiles)
	setCBool(&backupConfig.no_bins, backupPolicy.NoBins)
	setCBool(&backupConfig.no_records, backupPolicy.NoRecords)
	setCBool(&backupConfig.no_indexes, backupPolicy.NoIndexes)
	setCBool(&backupConfig.no_udfs, backupPolicy.NoUdfs)

	setCUlong(&backupConfig.bandwidth, backupPolicy.Bandwidth)
	setCUlong(&backupConfig.max_records, backupPolicy.MaxRecords)
	setCUint(&backupConfig.records_per_second, backupPolicy.RecordsPerSecond)
	setCUlong(&backupConfig.file_limit, backupPolicy.FileLimit)
	setCString(&backupConfig.partition_list, backupRoutine.PartitionList)
	setCString(&backupConfig.after_digest, backupRoutine.AfterDigest)
	setCString(&backupConfig.filter_exp, backupPolicy.FilterExp)

	// S3 configuration
	setCString(&backupConfig.s3_endpoint_override, storage.S3EndpointOverride)
	setCString(&backupConfig.s3_region, storage.S3Region)
	setCString(&backupConfig.s3_profile, storage.S3Profile)

	result := &BackupStat{}
	if isIncremental {
		setCLong(&backupConfig.mod_after, opts.ModAfter)
		path := getIncrementalPath(storage)
		result.Path = *path
		setCString(&backupConfig.output_file, path)
	} else {
		path := getPath(storage, backupPolicy)
		result.Path = *path
		setCString(&backupConfig.directory, path)
	}

	backupStatus := C.backup_run(&backupConfig)
	// destroy the backup_config
	defer C.backup_config_destroy(&backupConfig)

	if unsafe.Pointer(backupStatus) == C.RUN_BACKUP_FAILURE {
		slog.Warn("Failed backup operation", "policy", backupRoutine.Name)
		return nil
	}

<<<<<<< HEAD
	// destroy the backup_config
	C.backup_config_destroy(&backupConfig)
	// shutdown global s3 API object if required
	shutdownS3API(storage.Path)

	return success
=======
	if unsafe.Pointer(backupStatus) == C.RUN_BACKUP_SUCCESS {
		return result
	}

	setStatistics(result, backupStatus)

	C.backup_status_destroy(backupStatus)
	C.cf_free(unsafe.Pointer(backupStatus))

	return result
}

func setStatistics(result *BackupStat, status *C.backup_status_t) {
	result.HasStats = true
	result.RecordCount = int(status.rec_count_total)
	result.SecondaryIndexCount = int(status.index_count)
	result.UDFFileCount = int(status.udf_count)
>>>>>>> 5d438ea1
}

// parseSetList parses the configured set list for backup
func parseSetList(setVector *C.as_vector, setList *[]string) {
	if setList != nil && len(*setList) > 0 {
		concatenatedSetList := strings.Join(*setList, ",")
		C.parse_set_list(setVector, C.CString(concatenatedSetList))
	}
}

func getPath(storage *model.Storage, backupPolicy *model.BackupPolicy) *string {
	if backupPolicy.RemoveFiles != nil && !*backupPolicy.RemoveFiles {
		path := fmt.Sprintf("%s/%s/%s", *storage.Path, model.FullBackupDirectory, timeSuffix())
		return &path
	}
	path := fmt.Sprintf("%s/%s", *storage.Path, model.FullBackupDirectory)
	return &path
}

func getIncrementalPath(storage *model.Storage) *string {
	path := fmt.Sprintf("%s/%s/%s.asb", *storage.Path, model.IncrementalBackupDirectory, timeSuffix())
	return &path
}

func timeSuffix() string {
	return strconv.FormatInt(time.Now().UnixMilli(), 10)
}

func printNodes(nodes []model.Node) *string {
	nodeStrings := make([]string, 0, len(nodes))
	for _, node := range nodes {
		nodeStrings = append(nodeStrings, fmt.Sprintf("%s:%d", node.IP, node.Port))
	}
	concatenated := strings.Join(nodeStrings, ",")
	return &concatenated
}<|MERGE_RESOLUTION|>--- conflicted
+++ resolved
@@ -118,20 +118,14 @@
 	backupStatus := C.backup_run(&backupConfig)
 	// destroy the backup_config
 	defer C.backup_config_destroy(&backupConfig)
+    // shutdown global s3 API object if required
+    defer shutdownS3API(storage.Path)
 
 	if unsafe.Pointer(backupStatus) == C.RUN_BACKUP_FAILURE {
 		slog.Warn("Failed backup operation", "policy", backupRoutine.Name)
 		return nil
 	}
 
-<<<<<<< HEAD
-	// destroy the backup_config
-	C.backup_config_destroy(&backupConfig)
-	// shutdown global s3 API object if required
-	shutdownS3API(storage.Path)
-
-	return success
-=======
 	if unsafe.Pointer(backupStatus) == C.RUN_BACKUP_SUCCESS {
 		return result
 	}
@@ -149,7 +143,6 @@
 	result.RecordCount = int(status.rec_count_total)
 	result.SecondaryIndexCount = int(status.index_count)
 	result.UDFFileCount = int(status.udf_count)
->>>>>>> 5d438ea1
 }
 
 // parseSetList parses the configured set list for backup
