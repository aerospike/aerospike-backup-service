--- conflicted
+++ resolved
@@ -138,13 +138,8 @@
 	for _, namespace := range h.namespaces {
 		backupFolder := getFullPath(h.backend.fullBackupsPath, h.backupFullPolicy, namespace, upperBound)
 		backupPath := h.backend.wrapWithPrefix(backupFolder)
-<<<<<<< HEAD
 		handler, err := backupService.BackupRun(ctx, h.backupRoutine, h.backupFullPolicy, client,
-			h.storage, h.secretAgent, options, &namespace, backupPath)
-=======
-		handler, err := backupService.BackupRun(h.backupRoutine, h.backupFullPolicy, client,
 			h.storage, h.secretAgent, timebounds, &namespace, backupPath)
->>>>>>> bd335ec5
 		if err != nil {
 			backupFailureCounter.Inc()
 			return fmt.Errorf("could not start backup of namespace %s, routine %s: %w", namespace, h.routineName, err)
@@ -261,35 +256,20 @@
 	h.updateIncrementalBackupState(now)
 }
 
-<<<<<<< HEAD
 func (h *BackupHandler) startIncrementalBackupForAllNamespaces(
 	ctx context.Context, client *aerospike.Client, upperBound time.Time) {
 
-	fromEpoch := h.state.LastRunEpoch()
-	options := shared.BackupOptions{
-		ModAfter: util.Ptr(time.Unix(0, fromEpoch)),
-	}
-	if h.backupIncrPolicy.IsSealed() {
-		options.ModBefore = &upperBound
-=======
-func (h *BackupHandler) startIncrementalBackupForAllNamespaces(client *aerospike.Client, upperBound time.Time) {
 	timebounds := model.NewTimeBoundsFrom(h.state.LastRun())
 	if h.backupFullPolicy.IsSealed() {
 		timebounds.ToTime = &upperBound
->>>>>>> bd335ec5
 	}
 
 	clear(h.incrBackupHandlers)
 	for _, namespace := range h.namespaces {
 		backupFolder := getIncrementalPath(h.backend.incrementalBackupsPath, namespace, upperBound)
 		backupPath := h.backend.wrapWithPrefix(backupFolder)
-<<<<<<< HEAD
 		handler, err := backupService.BackupRun(ctx,
-			h.backupRoutine, h.backupIncrPolicy, client, h.storage, h.secretAgent, options, &namespace, backupPath)
-=======
-		handler, err := backupService.BackupRun(
 			h.backupRoutine, h.backupIncrPolicy, client, h.storage, h.secretAgent, *timebounds, &namespace, backupPath)
->>>>>>> bd335ec5
 		if err != nil {
 			incrBackupFailureCounter.Inc()
 			slog.Warn("could not start backup", "namespace", namespace, "routine", h.routineName, "err", err)
