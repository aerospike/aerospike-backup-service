--- conflicted
+++ resolved
@@ -202,7 +202,6 @@
 	return &size
 }
 
-<<<<<<< HEAD
 func (local *BackupBackendLocal) writeBackupMetadata(path string, metadata model.BackupMetadata) error {
 	metadataBytes, err := yaml.Marshal(metadata)
 	if err != nil {
@@ -226,8 +225,8 @@
 	}
 
 	return metadata, nil
-=======
+}
+
 func (local *BackupBackendLocal) FullBackupInProgress() *atomic.Bool {
 	return local.fullBackupInProgress
->>>>>>> 07a641fe
 }