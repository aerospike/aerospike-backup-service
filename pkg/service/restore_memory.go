package service

import (
	"context"
	"fmt"
	"log/slog"
	"path/filepath"
	"sort"
	"sync"
	"time"

	"github.com/aerospike/aerospike-client-go/v7"
	"github.com/aerospike/backup/pkg/model"
	"github.com/aerospike/backup/pkg/shared"
	"github.com/aerospike/backup/pkg/util"
)

// RestoreMemory implements the RestoreService interface.
// Stores job information locally within a map.
type RestoreMemory struct {
	config         *model.Config
	restoreJobs    *JobsHolder
	restoreService shared.Restore
	backends       BackendsHolder
}

var _ RestoreService = (*RestoreMemory)(nil)

// NewRestoreMemory returns a new RestoreMemory instance.
func NewRestoreMemory(backends BackendsHolder, config *model.Config, restoreService shared.Restore) *RestoreMemory {
	return &RestoreMemory{
		restoreJobs:    NewJobsHolder(),
		restoreService: restoreService,
		backends:       backends,
		config:         config,
	}
}

func (r *RestoreMemory) Restore(request *model.RestoreRequestInternal) (int, error) {
	jobID := r.restoreJobs.newJob()
	if err := validateStorageContainsBackup(request.SourceStorage); err != nil {
		return 0, err
	}
<<<<<<< HEAD

	client, aerr := aerospike.NewClientWithPolicyAndHost(
		request.DestinationCuster.ASClientPolicy(),
		request.DestinationCuster.ASClientHosts()...)
	if aerr != nil {
		return 0, fmt.Errorf("failed to connect to aerospike cluster, %w", aerr)
	}

	go func() {
		defer client.Close()
		restoreResult, err := r.restoreService.RestoreRun(client, request)
=======
	ctx := context.TODO()
	go func() {
		restoreResult, err := r.restoreService.RestoreRun(ctx, request)
>>>>>>> 2b3195c8
		if err != nil {
			r.restoreJobs.setFailed(jobID, fmt.Errorf("failed restore operation: %w", err))
			return
		}
		r.restoreJobs.increaseStats(jobID, restoreResult)
		r.restoreJobs.setDone(jobID)
	}()

	return jobID, nil
}

func (r *RestoreMemory) RestoreByTime(request *model.RestoreTimestampRequest) (int, error) {
	reader, found := r.backends.GetReader(request.Routine)
	if !found {
		return 0, fmt.Errorf("backend '%s' not found for restore", request.Routine)
	}
	fullBackups, err := r.findLastFullBackup(reader, time.UnixMilli(request.Time))
	if err != nil {
		return 0, fmt.Errorf("last full backup not found: %v", err)
	}
	jobID := r.restoreJobs.newJob()
<<<<<<< HEAD
	client, aerr := aerospike.NewClientWithPolicyAndHost(
		request.DestinationCuster.ASClientPolicy(),
		request.DestinationCuster.ASClientHosts()...)
	if aerr != nil {
		return 0, fmt.Errorf("failed to connect to aerospike cluster, %w", aerr)
	}
	go r.restoreByTimeSync(client, reader, request, jobID, fullBackups)
	return jobID, nil
}

func (r *RestoreMemory) restoreByTimeSync(
	client *aerospike.Client,
=======
	ctx := context.TODO()
	go r.restoreByTimeSync(ctx, reader, request, jobID, fullBackups)

	return jobID, nil
}

func (r *RestoreMemory) restoreByTimeSync(ctx context.Context,
>>>>>>> 2b3195c8
	backend BackupListReader,
	request *model.RestoreTimestampRequest,
	jobID int,
	fullBackups []model.BackupDetails,
) {
	var wg sync.WaitGroup

	for _, nsBackup := range fullBackups {
<<<<<<< HEAD
		wg.Add(1)
		go func(nsBackup model.BackupDetails) {
			defer wg.Done()
			if err := r.restoreNamespace(client, backend, request, jobID, nsBackup); err != nil {
				slog.Error("Failed to restore by timestamp", "routine", request.Routine, "err", err)
				r.restoreJobs.setFailed(jobID, err)
				return
			}
		}(nsBackup)
=======
		if err := r.restoreNamespace(ctx, backend, request, jobID, nsBackup); err != nil {
			slog.Error("Failed to restore by timestamp", "routine", request.Routine, "err", err)
			r.restoreJobs.setFailed(jobID, err)
			return
		}
>>>>>>> 2b3195c8
	}

	wg.Wait()

	r.restoreJobs.setDone(jobID)
	client.Close()
}

func (r *RestoreMemory) restoreNamespace(
<<<<<<< HEAD
	client *aerospike.Client,
=======
	ctx context.Context,
>>>>>>> 2b3195c8
	backend BackupListReader,
	request *model.RestoreTimestampRequest,
	jobID int, fullBackup model.BackupDetails,
) error {
<<<<<<< HEAD
	result, err := r.restoreFromPath(client, request, fullBackup.Key)
=======
	result, err := r.restoreFromPath(ctx, request, fullBackup.Key)
>>>>>>> 2b3195c8
	if err != nil {
		return fmt.Errorf("could not restore full backup for namespace %s: %v", fullBackup.Namespace, err)
	}
	r.restoreJobs.increaseStats(jobID, result)

	incrementalBackups, err := r.findIncrementalBackupsForNamespace(
		backend, fullBackup.Created, time.UnixMilli(request.Time), fullBackup.Namespace)
	if err != nil {
		return fmt.Errorf("could not find incremental backups for namespace %s: %v", fullBackup.Namespace, err)
	}
	slog.Info("Apply incremental backups", "size", len(incrementalBackups))
	for _, incrBackup := range incrementalBackups {
<<<<<<< HEAD
		result, err := r.restoreFromPath(client, request, incrBackup.Key)
=======
		result, err := r.restoreFromPath(ctx, request, incrBackup.Key)
>>>>>>> 2b3195c8
		if err != nil {
			return fmt.Errorf("could not restore incremental backup %s: %v", *incrBackup.Key, err)
		}
		r.restoreJobs.increaseStats(jobID, result)
	}
	return nil
}

func (r *RestoreMemory) restoreFromPath(
<<<<<<< HEAD
	client *aerospike.Client,
=======
	ctx context.Context,
>>>>>>> 2b3195c8
	request *model.RestoreTimestampRequest,
	backupPath *string,
) (*model.RestoreResult, error) {
	restoreRequest := r.toRestoreRequest(request)
<<<<<<< HEAD
	restoreResult, err := r.restoreService.RestoreRun(
		client,
=======
	restoreResult, err := r.restoreService.RestoreRun(ctx,
>>>>>>> 2b3195c8
		&model.RestoreRequestInternal{
			RestoreRequest: *restoreRequest,
			Dir:            backupPath,
		})
	if err != nil {
		return nil, fmt.Errorf("could not restore backup at %s: %w", *backupPath, err)
	}

	return restoreResult, nil
}

func (r *RestoreMemory) findLastFullBackup(
	backend BackupListReader,
	toTime time.Time,
) ([]model.BackupDetails, error) {
	fullBackupList, err := backend.FullBackupList(model.NewTimeBoundsTo(toTime))
	if err != nil {
		return nil, fmt.Errorf("cannot read full backup list: %v", err)
	}

	fullBackup := latestFullBackupBeforeTime(fullBackupList, toTime) // it's a list of namespaces
	if len(fullBackup) == 0 {
		return nil, fmt.Errorf("no full backup found at %s", toTime)
	}
	return fullBackup, nil
}

// latestFullBackupBeforeTime returns list of backups with same creation time, latest before upperBound.
func latestFullBackupBeforeTime(allBackups []model.BackupDetails, upperBound time.Time) []model.BackupDetails {
	var result []model.BackupDetails
	var latestTime time.Time
	for i := range allBackups {
		current := &allBackups[i]
		if current.Created.After(upperBound) {
			continue
		}

		if len(result) == 0 || latestTime.Before(current.Created) {
			latestTime = current.Created
			result = []model.BackupDetails{*current}
		} else if current.Created.Equal(latestTime) {
			result = append(result, *current)
		}
	}
	return result
}

func (r *RestoreMemory) findIncrementalBackupsForNamespace(
	backend BackupListReader, from, to time.Time, namespace string) ([]model.BackupDetails, error) {
	bounds, err := model.NewTimeBounds(&from, &to)
	if err != nil {
		return nil, err
	}
	allIncrementalBackupList, err := backend.IncrementalBackupList(bounds)
	if err != nil {
		return nil, err
	}
	var filteredIncrementalBackups []model.BackupDetails
	for _, b := range allIncrementalBackupList {
		if b.Namespace == namespace {
			filteredIncrementalBackups = append(filteredIncrementalBackups, b)
		}
	}
	// Sort in place
	sort.Slice(filteredIncrementalBackups, func(i, j int) bool {
		return filteredIncrementalBackups[i].Created.Before(filteredIncrementalBackups[j].Created)
	})

	return filteredIncrementalBackups, nil
}

func (r *RestoreMemory) RetrieveConfiguration(routine string, toTime time.Time) ([]byte, error) {
	backend, found := r.backends.GetReader(routine)
	if !found {
		return nil, fmt.Errorf("backend '%s' not found for restore", routine)
	}
	fullBackups, err := r.findLastFullBackup(backend, toTime)
	if err != nil || len(fullBackups) == 0 {
		return nil, fmt.Errorf("last full backup not found: %v", err)
	}

	// fullBackups has backups for multiple namespaces, but same timestamp, they share same configuration.
	lastFullBackup := fullBackups[0]
	configPath, err := calculateConfigurationBackupPath(*lastFullBackup.Key)
	if err != nil {
		return nil, err
	}
	return backend.ReadClusterConfiguration(configPath)
}

func calculateConfigurationBackupPath(backupKey string) (string, error) {
	_, path, err := util.ParseS3Path(backupKey)
	if err != nil {
		return "", err
	}
	// Move up two directories
	base := filepath.Dir(filepath.Dir(path))
	// Join new directory 'config' with the new base
	return filepath.Join(base, model.ConfigurationBackupDirectory), nil
}

func (r *RestoreMemory) toRestoreRequest(request *model.RestoreTimestampRequest) *model.RestoreRequest {
	routine := r.config.BackupRoutines[request.Routine]
	storage := r.config.Storage[routine.Storage]
	return model.NewRestoreRequest(
		request.DestinationCuster,
		request.Policy,
		storage,
		request.SecretAgent,
	)
}

// JobStatus returns the status of the job with the given id.
func (r *RestoreMemory) JobStatus(jobID int) (*model.RestoreJobStatus, error) {
	return r.restoreJobs.getStatus(jobID)
}

func validateStorageContainsBackup(storage *model.Storage) error {
	switch storage.Type {
	case model.Local:
		return validatePathContainsBackup(*storage.Path)
	case model.S3:
		context, err := NewS3Context(storage)
		if err != nil {
			return err
		}
		return context.validateStorageContainsBackup()
	}
	return nil
}<|MERGE_RESOLUTION|>--- conflicted
+++ resolved
@@ -41,7 +41,6 @@
 	if err := validateStorageContainsBackup(request.SourceStorage); err != nil {
 		return 0, err
 	}
-<<<<<<< HEAD
 
 	client, aerr := aerospike.NewClientWithPolicyAndHost(
 		request.DestinationCuster.ASClientPolicy(),
@@ -50,14 +49,10 @@
 		return 0, fmt.Errorf("failed to connect to aerospike cluster, %w", aerr)
 	}
 
+	ctx := context.TODO()
 	go func() {
 		defer client.Close()
-		restoreResult, err := r.restoreService.RestoreRun(client, request)
-=======
-	ctx := context.TODO()
-	go func() {
-		restoreResult, err := r.restoreService.RestoreRun(ctx, request)
->>>>>>> 2b3195c8
+		restoreResult, err := r.restoreService.RestoreRun(ctx, client, request)
 		if err != nil {
 			r.restoreJobs.setFailed(jobID, fmt.Errorf("failed restore operation: %w", err))
 			return
@@ -79,28 +74,21 @@
 		return 0, fmt.Errorf("last full backup not found: %v", err)
 	}
 	jobID := r.restoreJobs.newJob()
-<<<<<<< HEAD
 	client, aerr := aerospike.NewClientWithPolicyAndHost(
 		request.DestinationCuster.ASClientPolicy(),
 		request.DestinationCuster.ASClientHosts()...)
 	if aerr != nil {
 		return 0, fmt.Errorf("failed to connect to aerospike cluster, %w", aerr)
 	}
-	go r.restoreByTimeSync(client, reader, request, jobID, fullBackups)
+	ctx := context.TODO()
+	go r.restoreByTimeSync(ctx, client, reader, request, jobID, fullBackups)
+
 	return jobID, nil
 }
 
 func (r *RestoreMemory) restoreByTimeSync(
+	ctx context.Context,
 	client *aerospike.Client,
-=======
-	ctx := context.TODO()
-	go r.restoreByTimeSync(ctx, reader, request, jobID, fullBackups)
-
-	return jobID, nil
-}
-
-func (r *RestoreMemory) restoreByTimeSync(ctx context.Context,
->>>>>>> 2b3195c8
 	backend BackupListReader,
 	request *model.RestoreTimestampRequest,
 	jobID int,
@@ -109,23 +97,15 @@
 	var wg sync.WaitGroup
 
 	for _, nsBackup := range fullBackups {
-<<<<<<< HEAD
 		wg.Add(1)
 		go func(nsBackup model.BackupDetails) {
 			defer wg.Done()
-			if err := r.restoreNamespace(client, backend, request, jobID, nsBackup); err != nil {
+			if err := r.restoreNamespace(ctx, client, backend, request, jobID, nsBackup); err != nil {
 				slog.Error("Failed to restore by timestamp", "routine", request.Routine, "err", err)
 				r.restoreJobs.setFailed(jobID, err)
 				return
 			}
 		}(nsBackup)
-=======
-		if err := r.restoreNamespace(ctx, backend, request, jobID, nsBackup); err != nil {
-			slog.Error("Failed to restore by timestamp", "routine", request.Routine, "err", err)
-			r.restoreJobs.setFailed(jobID, err)
-			return
-		}
->>>>>>> 2b3195c8
 	}
 
 	wg.Wait()
@@ -135,20 +115,13 @@
 }
 
 func (r *RestoreMemory) restoreNamespace(
-<<<<<<< HEAD
+	ctx context.Context,
 	client *aerospike.Client,
-=======
-	ctx context.Context,
->>>>>>> 2b3195c8
 	backend BackupListReader,
 	request *model.RestoreTimestampRequest,
 	jobID int, fullBackup model.BackupDetails,
 ) error {
-<<<<<<< HEAD
-	result, err := r.restoreFromPath(client, request, fullBackup.Key)
-=======
-	result, err := r.restoreFromPath(ctx, request, fullBackup.Key)
->>>>>>> 2b3195c8
+	result, err := r.restoreFromPath(ctx, client, request, fullBackup.Key)
 	if err != nil {
 		return fmt.Errorf("could not restore full backup for namespace %s: %v", fullBackup.Namespace, err)
 	}
@@ -161,11 +134,7 @@
 	}
 	slog.Info("Apply incremental backups", "size", len(incrementalBackups))
 	for _, incrBackup := range incrementalBackups {
-<<<<<<< HEAD
-		result, err := r.restoreFromPath(client, request, incrBackup.Key)
-=======
-		result, err := r.restoreFromPath(ctx, request, incrBackup.Key)
->>>>>>> 2b3195c8
+		result, err := r.restoreFromPath(ctx, client, request, incrBackup.Key)
 		if err != nil {
 			return fmt.Errorf("could not restore incremental backup %s: %v", *incrBackup.Key, err)
 		}
@@ -175,21 +144,14 @@
 }
 
 func (r *RestoreMemory) restoreFromPath(
-<<<<<<< HEAD
+	ctx context.Context,
 	client *aerospike.Client,
-=======
-	ctx context.Context,
->>>>>>> 2b3195c8
 	request *model.RestoreTimestampRequest,
 	backupPath *string,
 ) (*model.RestoreResult, error) {
 	restoreRequest := r.toRestoreRequest(request)
-<<<<<<< HEAD
-	restoreResult, err := r.restoreService.RestoreRun(
+	restoreResult, err := r.restoreService.RestoreRun(ctx,
 		client,
-=======
-	restoreResult, err := r.restoreService.RestoreRun(ctx,
->>>>>>> 2b3195c8
 		&model.RestoreRequestInternal{
 			RestoreRequest: *restoreRequest,
 			Dir:            backupPath,
