--- conflicted
+++ resolved
@@ -68,11 +68,7 @@
 	if !found {
 		return 0, fmt.Errorf("backend '%s' not found for restore", request.Routine)
 	}
-<<<<<<< HEAD
-	fullBackups, err := r.findLastFullBackup(backend, request.Time)
-=======
-	fullBackups, err := r.findLastFullBackup(reader, request)
->>>>>>> fd6636e7
+	fullBackups, err := r.findLastFullBackup(reader, request.Time)
 	if err != nil {
 		return 0, fmt.Errorf("last full backup not found: %v", err)
 	}
