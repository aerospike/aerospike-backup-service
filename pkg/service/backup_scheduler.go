--- conflicted
+++ resolved
@@ -174,12 +174,8 @@
 	backupRunFunc := func() {
 		started := time.Now()
 		slog.Debug("Starting full backup", "name", h.routineName)
-<<<<<<< HEAD
-		stats := backupService.BackupRun(h.backupRoutine, h.backupFullPolicy, h.cluster, h.storage, shared.BackupOptions{})
-=======
-		stats := backupService.BackupRun(h.backupRoutine, h.backupPolicy, h.cluster,
+		stats := backupService.BackupRun(h.backupRoutine, h.backupFullPolicy, h.cluster,
 			h.storage, shared.BackupOptions{})
->>>>>>> f9074852
 		if stats == nil {
 			slog.Warn("Failed full backup", "name", h.routineName)
 			backupFailureCounter.Inc()
@@ -231,11 +227,7 @@
 		opts.ModAfter = &lastIncrRunEpoch
 		started := time.Now()
 		slog.Debug("Starting incremental backup", "name", h.routineName)
-<<<<<<< HEAD
-		stats := backupService.BackupRun(h.backupRoutine, h.backupIncrPolicy, h.cluster, h.storage, opts)
-=======
-		stats = backupService.BackupRun(h.backupRoutine, h.backupPolicy, h.cluster, h.storage, opts)
->>>>>>> f9074852
+		stats = backupService.BackupRun(h.backupRoutine, h.backupIncrPolicy, h.cluster, h.storage, opts)
 		if stats == nil {
 			slog.Warn("Failed incremental backup", "name", h.routineName)
 			incrBackupFailureCounter.Inc()
