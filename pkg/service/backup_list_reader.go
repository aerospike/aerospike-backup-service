package service

import "github.com/aerospike/backup/pkg/model"

// BackupListReader allows to read list of existing backups
type BackupListReader interface {
	// FullBackupList returns a list of available full backups.
	// The parameters are timestamp filters by creation time (epoch millis),
	// where from is inclusive and to is exclusive.
	FullBackupList(timebounds *model.TimeBounds) ([]model.BackupDetails, error)

	// IncrementalBackupList returns a list of available incremental backups.
	// The parameters are timestamp filters by creation time (epoch millis),
	// where from is inclusive and to is exclusive.
	IncrementalBackupList(timebounds *model.TimeBounds) ([]model.BackupDetails, error)
<<<<<<< HEAD

	// ReadClusterConfiguration return backed up cluster configuration as a compressed zip.
	ReadClusterConfiguration(path string) ([]byte, error)
}

// BackendsToReaders converts a map of *BackupBackend to a map of BackupListReader.
func BackendsToReaders(backends map[string]*BackupBackend) map[string]BackupListReader {
	result := make(map[string]BackupListReader, len(backends))
	for key, value := range backends {
		result[key] = value
	}
	return result
=======
>>>>>>> fd6636e7
}<|MERGE_RESOLUTION|>--- conflicted
+++ resolved
@@ -13,19 +13,7 @@
 	// The parameters are timestamp filters by creation time (epoch millis),
 	// where from is inclusive and to is exclusive.
 	IncrementalBackupList(timebounds *model.TimeBounds) ([]model.BackupDetails, error)
-<<<<<<< HEAD
 
 	// ReadClusterConfiguration return backed up cluster configuration as a compressed zip.
 	ReadClusterConfiguration(path string) ([]byte, error)
-}
-
-// BackendsToReaders converts a map of *BackupBackend to a map of BackupListReader.
-func BackendsToReaders(backends map[string]*BackupBackend) map[string]BackupListReader {
-	result := make(map[string]BackupListReader, len(backends))
-	for key, value := range backends {
-		result[key] = value
-	}
-	return result
-=======
->>>>>>> fd6636e7
 }