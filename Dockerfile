--- conflicted
+++ resolved
@@ -29,12 +29,8 @@
 RUN make shared EVENT_LIB=libuv
 RUN ../../scripts/copy_shared.sh
 
-<<<<<<< HEAD
-ENV GOOS linux
-=======
 ARG GOOS linux
 ARG GOARCH amd64
->>>>>>> 18dd4ea9
 
 WORKDIR /app/cmd/backup
 RUN go mod download
