--- conflicted
+++ resolved
@@ -54,8 +54,10 @@
 // @Router      /version [get]
 // @Success 	200 {string} string "version"
 func versionActionHandler(w http.ResponseWriter, _ *http.Request) {
-<<<<<<< HEAD
-	fmt.Fprint(w, util.Version)
+	_, err := fmt.Fprint(w, util.Version)
+	if err != nil {
+		slog.Error("failed to write response", "err", err)
+	}
 }
 
 // @Summary     Prometheus metrics endpoint.
@@ -65,10 +67,4 @@
 // @Success 	200
 func metricsActionHandler() http.Handler {
 	return promhttp.Handler()
-=======
-	_, err := fmt.Fprint(w, util.Version)
-	if err != nil {
-		slog.Error("failed to write response", "err", err)
-	}
->>>>>>> 19d9d56c
 }