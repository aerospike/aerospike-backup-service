--- conflicted
+++ resolved
@@ -74,13 +74,8 @@
 // @Summary     Reads a backup policy from the configuration given its name.
 // @ID	        readPolicy
 // @Tags        Configuration
-<<<<<<< HEAD
-// @Router      /config/policies/{name} [get]
+// @Router      /v1/config/policies/{name} [get]
 // @Param       name path string true "Name of the backup policy" example(keepAll)
-=======
-// @Router      /v1/config/policies/{name} [get]
-// @Param       name path string true "Name of the backup policy"
->>>>>>> ae5865b1
 // @Produce     json
 // @Success  	200 {object} model.BackupPolicy
 // @Failure     404 {string} string "The specified policy could not be found."
@@ -153,13 +148,8 @@
 // @Summary     Deletes a policy from the configuration by name.
 // @ID          deletePolicy
 // @Tags        Configuration
-<<<<<<< HEAD
-// @Router      /config/policies/{name} [delete]
+// @Router      /v1/config/policies/{name} [delete]
 // @Param       name path string true "Policy Name" example(keepAll)
-=======
-// @Router      /v1/config/policies/{name} [delete]
-// @Param       name path string true "Policy Name"
->>>>>>> ae5865b1
 // @Success     204
 // @Failure     400 {string} string
 func (ws *HTTPServer) deletePolicy(w http.ResponseWriter, r *http.Request) {
