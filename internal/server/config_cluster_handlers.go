--- conflicted
+++ resolved
@@ -75,13 +75,8 @@
 // @Summary     Reads a specific Aerospike cluster from the configuration given its name.
 // @ID	        readCluster
 // @Tags        Configuration
-<<<<<<< HEAD
-// @Router      /config/clusters/{name} [get]
+// @Router      /v1/config/clusters/{name} [get]
 // @Param       name path string true "Name of the Aerospike cluster" example(testCluster)
-=======
-// @Router      /v1/config/clusters/{name} [get]
-// @Param       name path string true "Name of the Aerospike cluster"
->>>>>>> ae5865b1
 // @Produce     json
 // @Success  	200 {object} model.AerospikeCluster
 // @Failure     404 {string} string "The specified cluster could not be found."
@@ -153,13 +148,8 @@
 // @Summary     Deletes a cluster from the configuration by name.
 // @ID          deleteCluster
 // @Tags        Configuration
-<<<<<<< HEAD
-// @Router      /config/clusters/{name} [delete]
+// @Router      /v1/config/clusters/{name} [delete]
 // @Param       name path string true "cluster Name" example(testCluster)
-=======
-// @Router      /v1/config/clusters/{name} [delete]
-// @Param       name path string true "cluster Name"
->>>>>>> ae5865b1
 // @Success     204
 // @Failure     400 {string} string
 func (ws *HTTPServer) deleteAerospikeCluster(w http.ResponseWriter, r *http.Request) {
