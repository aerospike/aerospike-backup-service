---
aerospike-clusters:
  absDefaultCluster:
    seed-nodes:
      - host-name: "localhost"
        port: 3000
    credentials:
      user: "tester"
      password: "psw"

storage:
<<<<<<< HEAD
  local:
    type: 0
    path: ./localStorage
  minio:
    type: 1
    path: s3://as-backup-bucket/storage1
    s3-region: eu-central-1
    s3-profile: minio
    s3-endpoint-override: http://localhost:9000
=======
  local1:
    type: "local"
    path: "./testout"
>>>>>>> 2d7c596d

backup-policies:
  keepFilesMaxRecordsPolicy:
    parallel: 1
    remove-files: KeepAll
    max-records: 100
    sealed: true
    retry-delay: 10_000
    max-retries: 10
  keepFilesPolicy:
    parallel: 1
    remove-files: KeepAll
    sealed: true
  removeFilesPolicy:
    parallel: 1
    remove-files: RemoveAll
    sealed: true
  removeIncrementalPolicy:
    parallel: 1
    remove-files: RemoveIncremental
    sealed: true
  keepFilesPolicySlow:
    parallel: 1
    remove-files: KeepAll
    bandwidth: 120000
    sealed: true
  encryptedCompressedPolicy:
    parallel: 1
    remove-files: RemoveAll
    sealed: true
    encryption:
      key-file: encryptionKey
      mode: AES128
    compression:
      level: 20
      mode: ZSTD
  notSealed:
    parallel: 1
    remove-files: KeepAll
    sealed: false
  noIndexesUdfsRecords:
    parallel: 1
    remove-files: KeepAll
    sealed: true
    no-indexes: true
    no-records: true
    no-udfs: true
backup-routines:
  localStorageRemoveFiles:
    interval-cron: "@yearly"
    source-cluster: absDefaultCluster
    storage: local
    namespaces: ["source-ns1"]
    backup-policy: removeFilesPolicy
  localStorage:
    interval-cron: "@yearly"
    source-cluster: absDefaultCluster
    storage: local
    namespaces: ["source-ns2"]
    backup-policy: keepFilesPolicy
  localStorageNotSealed:
    interval-cron: "@yearly"
    source-cluster: absDefaultCluster
    storage: local
    namespaces: ["source-ns2"]
    backup-policy: notSealed
  minioRemoveFiles:
    interval-cron: "@yearly"
    source-cluster: absDefaultCluster
    storage: minio
    namespaces: ["source-ns3"]
    backup-policy: removeFilesPolicy
  minio:
    interval-cron: "@yearly"
    source-cluster: absDefaultCluster
    storage: minio
    namespaces: ["source-ns4"]
    backup-policy: keepFilesMaxRecordsPolicy
  localStorageIncremental1:
    interval-cron: "@yearly"
    incr-interval-cron: "*/10 * * * * *"
    source-cluster: absDefaultCluster
    storage: local
    namespaces: ["source-ns5"]
    set-list:
      - absSet5
    backup-policy: keepFilesPolicy
  incrementalBackupCluster:
    interval-cron: "@yearly"
    incr-interval-cron: "*/10 * * * * *"
    source-cluster: absDefaultCluster
    storage: local
    namespaces: []
    backup-policy: keepFilesPolicy
  incrementalBackupClusterNotSealed:
    interval-cron: "@yearly"
    incr-interval-cron: "*/10 * * * * *"
    source-cluster: absDefaultCluster
    storage: local
    namespaces: []
    backup-policy: notSealed
  incrementalBackupMultipleNSs:
    interval-cron: "@yearly"
    incr-interval-cron: "*/10 * * * * *"
    source-cluster: absDefaultCluster
    storage: local
    namespaces: ["source-ns18", "source-ns19", "source-ns20"]
    backup-policy: keepFilesPolicy
  minioIncremental:
    interval-cron: "@yearly"
    incr-interval-cron: "*/10 * * * * *"
    source-cluster: absDefaultCluster
    storage: minio
    namespaces: ["source-ns6"]
    set-list:
      - absSet6
    backup-policy: removeIncrementalPolicy
  edgeCases:
    interval-cron: "@yearly"
    source-cluster: absDefaultCluster
    storage: local
    namespaces: ["source-ns7"]
    backup-policy: keepFilesPolicy
  filterBySetAndBin:
    interval-cron: "@yearly"
    source-cluster: absDefaultCluster
    storage: local
    namespaces: ["source-ns8"]
    set-list:
      - backupSet
    bin-list:
      - backupBin
    backup-policy: removeFilesPolicy
  localStorageIncremental3:
    interval-cron: "@yearly"
    incr-interval-cron: "*/10 * * * * *"
    source-cluster: absDefaultCluster
    storage: local
    namespaces: ["source-ns10"]
    backup-policy: removeFilesPolicy
  fullBackup1:
    interval-cron: "@yearly"
    source-cluster: absDefaultCluster
    storage: local
    namespaces: ["source-ns9"]
    backup-policy: keepFilesPolicy
  fullBackup2:
    interval-cron: "@yearly"
    source-cluster: absDefaultCluster
    storage: local
    namespaces: ["source-ns11"]
    backup-policy: keepFilesPolicy
  fullBackup3:
    interval-cron: "@yearly"
    source-cluster: absDefaultCluster
    storage: local
    namespaces: ["source-ns12"]
    backup-policy: keepFilesPolicy
  fullBackupFullCluster:
    interval-cron: "@yearly"
    source-cluster: absDefaultCluster
    storage: local
    namespaces: []
    backup-policy: keepFilesPolicy
  fullBackup3Namespaces:
    interval-cron: "@yearly"
    source-cluster: absDefaultCluster
    storage: local
    namespaces: ["source-ns15", "source-ns16", "source-ns17"]
    backup-policy: keepFilesPolicy
  fullBackupSlow:
    interval-cron: "*/20 * * * * *"
    source-cluster: absDefaultCluster
    storage: local
    namespaces: ["source-ns13"]
    backup-policy: keepFilesPolicySlow
  fullBackupEncrypedCompressed:
    interval-cron: "@yearly"
    source-cluster: absDefaultCluster
    storage: local
    namespaces: ["source-ns18"]
    backup-policy: encryptedCompressedPolicy
  noIndexesUdfsRecords:
    interval-cron: "@yearly"
    source-cluster: absDefaultCluster
    storage: local
    namespaces: [ "source-ns19" ]
    backup-policy: noIndexesUdfsRecords
  oneMinuteIntervalBackup:
    interval-cron: "0 */1 * * * *"
    source-cluster: absDefaultCluster
    storage: local
    namespaces: [ "source-ns20" ]
    backup-policy: removeFilesPolicy
  timestamp:
    interval-cron: "@yearly"
    incr-interval-cron: "*/9 * * * * *"
    source-cluster: absDefaultCluster
    storage: local
    namespaces: ["source-ns14"]
    backup-policy: keepFilesPolicy

service:
  logger:
    file-writer:
      filename: "/log/backup-service.log"
      capture-shared: true<|MERGE_RESOLUTION|>--- conflicted
+++ resolved
@@ -9,9 +9,8 @@
       password: "psw"
 
 storage:
-<<<<<<< HEAD
   local:
-    type: 0
+    type: "local"
     path: ./localStorage
   minio:
     type: 1
@@ -19,11 +18,6 @@
     s3-region: eu-central-1
     s3-profile: minio
     s3-endpoint-override: http://localhost:9000
-=======
-  local1:
-    type: "local"
-    path: "./testout"
->>>>>>> 2d7c596d
 
 backup-policies:
   keepFilesMaxRecordsPolicy:
