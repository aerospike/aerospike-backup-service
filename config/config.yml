--- conflicted
+++ resolved
@@ -80,38 +80,38 @@
     interval-cron: "@yearly"
     source-cluster: absDefaultCluster
     storage: local
-    namespaces: [ "source-ns1" ]
+    namespaces: ["source-ns1"]
     backup-policy: removeFilesPolicy
   localStorage:
     interval-cron: "@yearly"
     source-cluster: absDefaultCluster
     storage: local
-    namespaces: [ "source-ns2" ]
+    namespaces: ["source-ns2"]
     backup-policy: keepFilesPolicy
   localStorageNotSealed:
     interval-cron: "@yearly"
     source-cluster: absDefaultCluster
     storage: local
-    namespaces: [ "source-ns2" ]
+    namespaces: ["source-ns2"]
     backup-policy: notSealed
   minioRemoveFiles:
     interval-cron: "@yearly"
     source-cluster: absDefaultCluster
     storage: minio
-    namespaces: [ "source-ns3" ]
+    namespaces: ["source-ns3"]
     backup-policy: removeFilesPolicy
   minio:
     interval-cron: "@yearly"
     source-cluster: absDefaultCluster
     storage: minio
-    namespaces: [ "source-ns4" ]
+    namespaces: ["source-ns4"]
     backup-policy: keepFilesMaxRecordsPolicy
   localStorageIncremental1:
     interval-cron: "@yearly"
     incr-interval-cron: "*/10 * * * * *"
     source-cluster: absDefaultCluster
     storage: local
-    namespaces: [ "source-ns5" ]
+    namespaces: ["source-ns5"]
     set-list:
       - absSet5
     backup-policy: keepFilesPolicy
@@ -120,28 +120,28 @@
     incr-interval-cron: "*/10 * * * * *"
     source-cluster: absDefaultCluster
     storage: local
-    namespaces: [ ]
+    namespaces: []
     backup-policy: keepFilesPolicy
   incrementalBackupClusterNotSealed:
     interval-cron: "@yearly"
     incr-interval-cron: "*/10 * * * * *"
     source-cluster: absDefaultCluster
     storage: local
-    namespaces: [ ]
+    namespaces: []
     backup-policy: notSealed
   incrementalBackupMultipleNSs:
     interval-cron: "@yearly"
     incr-interval-cron: "*/10 * * * * *"
     source-cluster: absDefaultCluster
     storage: local
-    namespaces: [ "source-ns18", "source-ns19", "source-ns20" ]
+    namespaces: ["source-ns18", "source-ns19", "source-ns20"]
     backup-policy: keepFilesPolicy
   minioIncremental:
     interval-cron: "@yearly"
     incr-interval-cron: "*/10 * * * * *"
     source-cluster: absDefaultCluster
     storage: minio
-    namespaces: [ "source-ns6" ]
+    namespaces: ["source-ns6"]
     set-list:
       - absSet6
     backup-policy: removeIncrementalPolicy
@@ -149,13 +149,13 @@
     interval-cron: "@yearly"
     source-cluster: absDefaultCluster
     storage: local
-    namespaces: [ "source-ns7" ]
+    namespaces: ["source-ns7"]
     backup-policy: keepFilesPolicy
   filterBySetAndBin:
     interval-cron: "@yearly"
     source-cluster: absDefaultCluster
     storage: local
-    namespaces: [ "source-ns8" ]
+    namespaces: ["source-ns8"]
     set-list:
       - backupSet
     bin-list:
@@ -166,52 +166,44 @@
     incr-interval-cron: "*/10 * * * * *"
     source-cluster: absDefaultCluster
     storage: local
-    namespaces: [ "source-ns10" ]
+    namespaces: ["source-ns10"]
     backup-policy: removeFilesPolicy
   fullBackup1:
     interval-cron: "@yearly"
     source-cluster: absDefaultCluster
     storage: local
-    namespaces: [ "source-ns9" ]
+    namespaces: ["source-ns9"]
     backup-policy: keepFilesPolicy
   fullBackup2:
     interval-cron: "@yearly"
     source-cluster: absDefaultCluster
     storage: local
-    namespaces: [ "source-ns11" ]
+    namespaces: ["source-ns11"]
     backup-policy: keepFilesPolicy
   fullBackup3:
     interval-cron: "@yearly"
     source-cluster: absDefaultCluster
     storage: local
-    namespaces: [ "source-ns12" ]
+    namespaces: ["source-ns12"]
     backup-policy: keepFilesPolicy
   fullBackupFullCluster:
     interval-cron: "@yearly"
     source-cluster: absDefaultCluster
     storage: local
-    namespaces: [ ]
+    namespaces: []
     backup-policy: keepFilesPolicy
   fullBackup3Namespaces:
     interval-cron: "@yearly"
     source-cluster: absDefaultCluster
     storage: local
-    namespaces: [ "source-ns15", "source-ns16", "source-ns17" ]
+    namespaces: ["source-ns15", "source-ns16", "source-ns17"]
     backup-policy: keepFilesPolicy
   fullBackupSlow:
     interval-cron: "*/20 * * * * *"
     source-cluster: absDefaultCluster
     storage: local
-    namespaces: [ "source-ns13" ]
+    namespaces: ["source-ns13"]
     backup-policy: keepFilesPolicySlow
-<<<<<<< HEAD
-  fullBackupEncrypedCompressed:
-    interval-cron: "@yearly"
-    source-cluster: absDefaultCluster
-    storage: local
-    namespaces: [ "source-ns18" ]
-    backup-policy: encryptedCompressedPolicy
-=======
   fullBackupEncrypedCompressed128:
       interval-cron: "@yearly"
       source-cluster: absDefaultCluster
@@ -224,7 +216,6 @@
       storage: local
       namespaces: ["source-ns21"]
       backup-policy: encryptedCompressedPolicy256
->>>>>>> 1a869ae3
   noIndexesUdfsRecords:
     interval-cron: "@yearly"
     source-cluster: absDefaultCluster
@@ -242,7 +233,7 @@
     incr-interval-cron: "*/9 * * * * *"
     source-cluster: absDefaultCluster
     storage: local
-    namespaces: [ "source-ns14" ]
+    namespaces: ["source-ns14"]
     backup-policy: keepFilesPolicy
 
 service:
