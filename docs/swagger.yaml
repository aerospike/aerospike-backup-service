--- conflicted
+++ resolved
@@ -5,7 +5,6 @@
     properties:
       conn-timeout:
         description: The connection timeout in milliseconds.
-        example: 5000
         type: integer
       credentials:
         allOf:
@@ -13,7 +12,6 @@
         description: The authentication details to the Aerospike cluster.
       label:
         description: The cluster name.
-        example: testCluster
         type: string
       seed-nodes:
         description: The seed nodes details.
@@ -34,40 +32,31 @@
     properties:
       byte-count:
         description: The size of the backup in bytes.
-        example: 2000
         type: integer
       created:
         description: The backup time in the ISO 8601 format.
-        example: "2023-03-20T14:50:00Z"
         type: string
       file-count:
         description: The number of backup files created.
-        example: 1
         type: integer
       from:
         description: The lower time bound of backup entities in the ISO 8601 format
           (for incremental backups).
-        example: "2023-03-19T14:50:00Z"
         type: string
       key:
         description: The path to the backup files.
-        example: storage/daily/backup/1707915600000/source-ns1
         type: string
       namespace:
         description: The namespace of a backup.
-        example: testNamespace
         type: string
       record-count:
         description: The total number of records backed up.
-        example: 100
         type: integer
       secondary-index-count:
         description: The number of secondary indexes backed up.
-        example: 5
         type: integer
       udf-count:
         description: The number of UDF files backed up.
-        example: 2
         type: integer
     type: object
   model.BackupPolicy:
@@ -77,25 +66,20 @@
         description: |-
           Throttles backup write operations to the backup file(s) to not exceed the given
           bandwidth in MiB/s.
-        example: 10000
         type: integer
       file-limit:
         description: |-
           File size limit (in MB) for the backup directory. If an .asb backup file crosses this size threshold,
           a new backup file will be created.
-        example: 1024
         type: integer
       filter-exp:
-        example: EjRWeJq83vEjRRI0VniavN7xI0U=
         type: string
       max-records:
         description: An approximate limit for the number of records to process. Available
           in server 4.9 and above.
-        example: 10000
         type: integer
       max-retries:
         description: Maximum number of retries before aborting the current transaction.
-        example: 3
         type: integer
       no-bins:
         description: Only backup record metadata (digest, TTL, generation count, key).
@@ -111,13 +95,11 @@
         type: boolean
       parallel:
         description: Maximum number of scan calls to run in parallel.
-        example: 1
         type: integer
       records-per-second:
         description: |-
           Limit total returned records per second (RPS). If RPS is zero (the default),
           the records-per-second limit is not applied.
-        example: 1000
         type: integer
       remove-artifacts:
         description: Clear directory or remove output file.
@@ -133,52 +115,41 @@
       retry-delay:
         description: RetryDelay defines the delay in milliseconds before retrying
           a failed operation.
-        example: 500
         type: integer
       socket-timeout:
         description: |-
           Socket timeout in milliseconds. If this value is 0, it is set to total-timeout.
           If both are 0, there is no socket idle time limit.
-        example: 1000
         type: integer
       total-timeout:
         description: Total socket timeout in milliseconds. Default is 0, that is,
           no timeout.
-        example: 2000
         type: integer
     type: object
   model.BackupRoutine:
     description: BackupRoutine represents a scheduled backup operation routine.
     properties:
       after-digest:
-        example: EjRWeJq83vEjRRI0VniavN7xI0U=
         type: string
       backup-policy:
-        description: The name of the corresponding backup policy.
-        example: daily
+        description: The name of the corresponding bakup policy.
         type: string
       bin-list:
         description: The list of backup bin names (optional, an empty list implies
           backing up all bins).
-        example:
-        - dataBin
         items:
           type: string
         type: array
       incr-interval-cron:
         description: The interval for incremental backup as a cron expression string
           (optional).
-        example: '*/10 * * * * *'
         type: string
       interval-cron:
         description: The interval for full backup as a cron expression string.
-        example: 0 0 * * * *
         type: string
       namespaces:
         description: The list of the namespaces to back up (optional, empty list implies
           backup up whole cluster).
-        example:
-        - source-ns1
         items:
           type: string
         type: array
@@ -193,41 +164,28 @@
           Back up list of partition filters. Partition filters can be ranges, individual partitions,
           or records after a specific digest within a single partition.
           Default number of partitions to back up: 0 to 4095: all partitions.
-        example: 0-1000
         type: string
       prefer-racks:
         description: A list of Aerospike Server rack IDs to prefer when reading records
           for a backup.
-        example:
-        - 0
         items:
           type: integer
         type: array
       secret-agent:
         description: The Secret Agent configuration for the routine (optional).
-        example: sa
         type: string
       set-list:
         description: The list of backup set names (optional, an empty list implies
           backing up all sets).
-        example:
-        - set1
         items:
           type: string
         type: array
       source-cluster:
         description: The name of the corresponding source cluster.
-        example: testCluster
         type: string
       storage:
         description: The name of the corresponding storage provider configuration.
-        example: aws
-        type: string
-    required:
-    - backup-policy
-    - interval-cron
-    - source-cluster
-    - storage
+        type: string
     type: object
   model.BackupServiceConfig:
     description: BackupServiceConfig represents the backup service configuration properties.
@@ -273,24 +231,16 @@
       auth-mode:
         description: The authentication mode string (INTERNAL, EXTERNAL, EXTERNAL_INSECURE,
           PKI).
-        enum:
-        - INTERNAL
-        - EXTERNAL
-        - EXTERNAL_INSECURE
-        - PKI
         type: string
       password:
         description: The password for the cluster authentication.
-        example: testPswd
         type: string
       password-path:
         description: The file path with the password string, will take precedence
           over the password field.
-        example: /path/to/pass.txt
         type: string
       user:
         description: The username for the cluster authentication.
-        example: testUser
         type: string
     type: object
   model.FileLoggerConfig:
@@ -305,7 +255,6 @@
         type: boolean
       filename:
         description: Filename is the file to write logs to.
-        example: log.txt
         type: string
       maxage:
         default: 0
@@ -324,7 +273,6 @@
         default: 100
         description: MaxSize is the maximum size in megabytes of the log file before
           it gets rotated.
-        example: 100
         type: integer
     type: object
   model.HTTPServerConfig:
@@ -332,13 +280,6 @@
     properties:
       address:
         default: 0.0.0.0
-<<<<<<< HEAD
-        example: 0.0.0.0
-        type: string
-      port:
-        default: 8080
-        example: 8080
-=======
         description: The address to listen on.
         type: string
       context-path:
@@ -348,7 +289,6 @@
       port:
         default: 8080
         description: The port to listen on.
->>>>>>> ae5865b1
         type: integer
       rate:
         allOf:
@@ -375,20 +315,10 @@
       format:
         default: PLAIN
         description: Format is the logger format (PLAIN, JSON).
-        enum:
-        - PLAIN
-        - JSON
         type: string
       level:
         default: DEBUG
         description: Level is the logger level.
-        enum:
-        - TRACE
-        - DEBUG
-        - INFO
-        - WARN
-        - WARNING
-        - ERROR
         type: string
       stdout-writer:
         default: true
@@ -399,10 +329,8 @@
     description: Node represents the Aerospike node details.
     properties:
       ip:
-        example: 192.168.0.2
         type: string
       port:
-        example: 3000
         type: integer
     type: object
   model.RateLimiterConfig:
@@ -410,19 +338,11 @@
     properties:
       size:
         default: 1024
-<<<<<<< HEAD
-        example: 1024
-        type: integer
-      tps:
-        default: 1024
-        example: 1024
-=======
         description: Rate limiter token bucket size (bursts threshold).
         type: integer
       tps:
         default: 1024
         description: Rate limiter tokens per second threshold.
->>>>>>> ae5865b1
         type: integer
       white-list:
         description: The list of ips to whitelist in rate limiting.
@@ -446,25 +366,18 @@
     properties:
       error: {}
       existed-records:
-        example: 15
         type: integer
       expired-records:
-        example: 2
         type: integer
       fresher-records:
-        example: 5
         type: integer
       ignored-records:
-        example: 12
         type: integer
       index-count:
-        example: 3
         type: integer
       inserted-records:
-        example: 8
         type: integer
       skipped-records:
-        example: 4
         type: integer
       status:
         allOf:
@@ -474,13 +387,10 @@
         - Done
         - Failed
       total-bytes:
-        example: 2000
         type: integer
       total-records:
-        example: 10
         type: integer
       udf-count:
-        example: 1
         type: integer
     type: object
   model.RestoreNamespace:
@@ -488,14 +398,11 @@
       restore operation.
     properties:
       destination:
-        example: destination-ns
+        description: Destination namespace name.
         type: string
       source:
-        example: source-ns
-        type: string
-    required:
-    - destination
-    - source
+        description: Original namespace name.
+        type: string
     type: object
   model.RestorePolicy:
     description: RestorePolicy represents a policy for the restore operation.
@@ -505,20 +412,15 @@
           Throttles read operations from the backup file(s) to not exceed the given I/O bandwidth
           in MiB/s and its database write operations to not exceed the given number of transactions
           per second.
-        example: 50000
         type: integer
       batch-size:
         description: |-
           The max allowed number of records per an async batch write call.
           Default is 128 with batch writes enabled, or 16 without batch writes.
-        example: 128
         type: integer
       bin-list:
         description: The bins to restore (optional, an empty list implies restoring
           all bins).
-        example:
-        - bin1
-        - bin2
         items:
           type: string
         type: array
@@ -530,7 +432,6 @@
       max-async-batches:
         description: The max number of outstanding async record batch write calls
           at a time.
-        example: 32
         type: integer
       namespace:
         allOf:
@@ -558,7 +459,6 @@
         type: boolean
       parallel:
         description: The number of client threads to spawn for writing to the cluster.
-        example: 8
         type: integer
       replace:
         description: |-
@@ -569,23 +469,18 @@
       set-list:
         description: The sets to restore (optional, an empty list implies restoring
           all sets).
-        example:
-        - set1
-        - set2
         items:
           type: string
         type: array
       timeout:
         description: Timeout (ms) for Aerospike commands to write records, create
           indexes and create UDFs.
-        example: 1000
         type: integer
       tps:
         description: |-
           Throttles read operations from the backup file(s) to not exceed the given I/O bandwidth
           in MiB/s and its database write operations to not exceed the given number of transactions
           per second.
-        example: 4000
         type: integer
       unique:
         description: |-
@@ -605,10 +500,6 @@
         $ref: '#/definitions/model.SecretAgent'
       source:
         $ref: '#/definitions/model.Storage'
-    required:
-    - destination
-    - policy
-    - source
     type: object
   model.RestoreTimestampRequest:
     description: RestoreTimestampRequest represents a restore by timestamp operation
@@ -641,19 +532,15 @@
     properties:
       address:
         description: Address of the Secret Agent.
-        example: localhost
         type: string
       port:
         description: Port the Secret Agent is running on.
-        example: "8080"
         type: string
       timeout:
         description: Timeout in milliseconds.
-        example: 5000
         type: integer
       tls-ca:
         description: The path to a trusted CA certificate file in PEM format.
-        example: /path/to/ca.pem
         type: string
       tls-enabled:
         description: Indicates whether TLS is enabled.
@@ -664,54 +551,38 @@
     properties:
       host-name:
         description: The host name of the node.
-        example: localhost
         type: string
       port:
         description: The port of the node.
-        example: 3000
         type: integer
       tls-name:
         description: TLS certificate name used for secure connections (if enabled).
-        example: certName
-        type: string
-    required:
-    - host-name
-    - port
+        type: string
     type: object
   model.Storage:
     description: Storage represents the configuration for a backup storage details.
     properties:
       path:
         description: The root path for the backup repository.
-        example: backups
         type: string
       s3-endpoint-override:
         description: An alternative endpoint for the S3 SDK to communicate (AWS S3
           optional).
-        example: http://host.docker.internal:9000
         type: string
       s3-log-level:
-        default: FATAL
+        default: Fatal
         description: The log level of the AWS S3 SDK (AWS S3 optional).
         type: string
       s3-profile:
         description: The S3 profile name (AWS S3 optional).
-        example: default
         type: string
       s3-region:
         description: The S3 region string (AWS S3 optional).
-        example: eu-central-1
         type: string
       type:
         allOf:
         - $ref: '#/definitions/model.StorageType'
         description: The type of the storage provider (0 - Local, 1 - AWS S3).
-        enum:
-        - 0
-        - 1
-    required:
-    - path
-    - type
     type: object
   model.StorageType:
     description: StorageType represents the type of the backup storage.
@@ -727,39 +598,31 @@
     properties:
       cafile:
         description: Path to a trusted CA certificate file.
-        example: /path/to/cafile.pem
         type: string
       capath:
         description: Path to a directory of trusted CA certificates.
-        example: /path/to/ca
         type: string
       certfile:
         description: Path to the chain file for mutual authentication (if Aerospike
           Cluster supports it).
-        example: /path/to/certfile.pem
         type: string
       cipher-suite:
         description: TLS cipher selection criteria. The format is the same as OpenSSL's
           Cipher List Format.
-        example: ECDHE-ECDSA-AES256-GCM-SHA384
         type: string
       keyfile:
         description: Path to the key for mutual authentication (if Aerospike cluster
           supports it).
-        example: /path/to/keyfile.pem
         type: string
       keyfile-password:
         description: Password to load protected TLS-keyfile (env:VAR, file:PATH, PASSWORD).
-        example: file:/path/to/password
         type: string
       name:
         description: The default TLS name used to authenticate each TLS socket connection.
-        example: tls-name
         type: string
       protocols:
         description: TLS protocol selection criteria. This format is the same as Apache's
           SSL Protocol.
-        example: TLSv1.2
         type: string
     type: object
 externalDocs:
@@ -830,13 +693,11 @@
       operationId: getFullBackups
       parameters:
       - description: Lower bound timestamp filter
-        example: 1707915600000
         format: int64
         in: query
         name: from
         type: integer
       - description: Upper bound timestamp filter
-        example: 1739538000000
         format: int64
         in: query
         name: to
@@ -864,19 +725,16 @@
       operationId: getFullBackupsForRoutine
       parameters:
       - description: Backup routine name
-        example: daily
         in: path
         name: name
         required: true
         type: string
       - description: Lower bound timestamp filter
-        example: 1707915600000
         format: int64
         in: query
         name: from
         type: integer
       - description: Upper bound timestamp filter
-        example: 1739538000000
         format: int64
         in: query
         name: to
@@ -902,13 +760,11 @@
       operationId: getIncrementalBackups
       parameters:
       - description: Lower bound timestamp filter
-        example: 1707915600000
         format: int64
         in: query
         name: from
         type: integer
       - description: Upper bound timestamp filter
-        example: 1739538000000
         format: int64
         in: query
         name: to
@@ -941,13 +797,11 @@
         required: true
         type: string
       - description: Lower bound timestamp filter
-        example: 1707915600000
         format: int64
         in: query
         name: from
         type: integer
       - description: Upper bound timestamp filter
-        example: 1739538000000
         format: int64
         in: query
         name: to
@@ -973,13 +827,11 @@
       operationId: scheduleFullBackup
       parameters:
       - description: Backup routine name
-        example: daily
         in: path
         name: name
         required: true
         type: string
       - description: Delay interval in milliseconds
-        example: 1000
         in: query
         name: delay
         type: integer
@@ -1055,7 +907,6 @@
       operationId: deleteCluster
       parameters:
       - description: cluster Name
-        example: testCluster
         in: path
         name: name
         required: true
@@ -1074,7 +925,6 @@
       operationId: readCluster
       parameters:
       - description: Name of the Aerospike cluster
-        example: testCluster
         in: path
         name: name
         required: true
@@ -1100,7 +950,6 @@
       operationId: addCluster
       parameters:
       - description: cluster name
-        example: testCluster
         in: path
         name: name
         required: true
@@ -1127,7 +976,6 @@
       operationId: updateCluster
       parameters:
       - description: cluster name
-        example: testCluster
         in: path
         name: name
         required: true
@@ -1172,7 +1020,6 @@
       operationId: deletePolicy
       parameters:
       - description: Policy Name
-        example: keepAll
         in: path
         name: name
         required: true
@@ -1191,7 +1038,6 @@
       operationId: readPolicy
       parameters:
       - description: Name of the backup policy
-        example: keepAll
         in: path
         name: name
         required: true
@@ -1216,7 +1062,6 @@
       operationId: addPolicy
       parameters:
       - description: policy name
-        example: keepAll
         in: path
         name: name
         required: true
@@ -1243,7 +1088,6 @@
       operationId: updatePolicy
       parameters:
       - description: policy name
-        example: keepAll
         in: path
         name: name
         required: true
@@ -1288,7 +1132,6 @@
       operationId: deleteRoutine
       parameters:
       - description: routine name
-        example: daily
         in: path
         name: name
         required: true
@@ -1306,8 +1149,7 @@
     get:
       operationId: readRoutine
       parameters:
-      - description: routine name
-        example: daily
+      - description: Name of the routine
         in: path
         name: name
         required: true
@@ -1332,7 +1174,6 @@
       operationId: addRoutine
       parameters:
       - description: routine name
-        example: daily
         in: path
         name: name
         required: true
@@ -1359,7 +1200,6 @@
       operationId: updateRoutine
       parameters:
       - description: routine name
-        example: daily
         in: path
         name: name
         required: true
@@ -1404,7 +1244,6 @@
       operationId: deleteStorage
       parameters:
       - description: storage name
-        example: aws
         in: path
         name: name
         required: true
@@ -1422,8 +1261,7 @@
     get:
       operationId: readStorage
       parameters:
-      - description: storage name
-        example: aws
+      - description: Name of the storage
         in: path
         name: name
         required: true
@@ -1448,7 +1286,6 @@
       operationId: addStorage
       parameters:
       - description: storage name
-        example: aws
         in: path
         name: name
         required: true
@@ -1475,7 +1312,6 @@
       operationId: updateStorage
       parameters:
       - description: storage name
-        example: aws
         in: path
         name: name
         required: true
@@ -1554,7 +1390,6 @@
       operationId: restoreStatus
       parameters:
       - description: Job ID to retrieve the status
-        example: 12345
         format: int64
         in: path
         name: jobId
