# Aerospike Backup Service

[![Build](https://github.com/aerospike/aerospike-backup-service/actions/workflows/build.yml/badge.svg)](https://github.com/aerospike/aerospike-backup-service/actions/workflows/build.yml)
[![codecov](https://codecov.io/gh/aerospike/aerospike-backup-service/branch/main/graph/badge.svg)](https://codecov.io/gh/aerospike/aerospike-backup-service)

<<<<<<< HEAD
=======
> [!NOTE]  
> Aerospike Backup Service is currently in Beta and not supported by Aerospike. Production usage is not recommended and
> changes may occur.
> Enterprise customers, please contact support to sign a Beta agreement.

>>>>>>> 64fd2194
The Aerospike Backup Service provides a set of REST API endpoints to back up and restore a cluster.
You can perform full and incremental backups and set different backup policies and schedules.
There are also several monitoring endpoints to check backup information.

Use the [OpenAPI generation script](./scripts/generate-openapi.sh) to generate an OpenAPI specification for the service.
A pre-built OpenAPI specification is available in Swagger
format [here](https://aerospike.github.io/aerospike-backup-service/).

## Table of contents

- [Getting Started](#getting-started)
- [User Guide](#user-guide)
- [Build From Source](#build-from-source)
- [Usage](#usage)
- [Monitoring](#monitoring)
- [FAQ](#faq)

## Getting started

Aerospike Backup Service reads configurations from a YAML file provided when the service is launched. See [Run](#run)
for specific syntax.
A sample configuration file and docker-compose script will help you get started testing the service.
Follow the [docker-compose instructions](./docker-compose) to set up your test environment.

Linux installation packages are available
under [releases](https://github.com/aerospike/aerospike-backup-service/releases).

## User guide

### Entities

Each entity defined in the API specification has endpoints for reading and writing backup configurations at general or
granular levels.

For specifics and example values, see the [OpenAPI docs](https://aerospike.github.io/aerospike-backup-service/).

#### Configuration

The endpoints defined within the configuration section permit the user to view or modify the configuration file.
Endpoints ending in `/config` permit reading and changing the entire file at once, while `/config/cluster` endpoints
enable more granular changes.

#### Cluster connection

Cluster configuration entities denote the configuration properties needed to establish connections to Aerospike
clusters.
These connections include the cluster IP address, port number, authentication information, and more.
See [`POST: /config/clusters`](https://aerospike.github.io/aerospike-backup-service/#/Configuration/addCluster) for the
full specification.

:warning: Use the [Aerospike Secret Agent](https://aerospike.com/docs/tools/backup#secret-agent-options) to avoid
including secrets in your configuration.

#### Storage connection

This entity includes properties of connections to local or cloud storage, where the backup files are stored.
You can get information about a specific configured storage option, for example to check the cloud storage location for
a backup.
You can also add, update, or remove a storage configuration. See
the [Storage](https://aerospike.github.io/aerospike-backup-service/#/Configuration/readAllStorage) entities
under `/config/storage` for detailed information.

:warning: ABS currently supports only AWS S3 cloud storage.

#### Backup policy

A backup policy is a set of rules that define how backups should be performed. It could include information about a
backup schedule, criteria for what data is being backed up, and the storage destination.
See [`GET: /config/policies`](https://aerospike.github.io/aerospike-backup-service/#/Configuration/readPolicies) for
full details about what parameters are available to customize a backup policy.

You can save multiple policies with different configurations.
When you run
the [`POST: /config/policies`](https://aerospike.github.io/aerospike-backup-service/#/Configuration/addPolicy) command
to create a policy, ensure that you give your policy a name that will let you quickly identify its characteristics.

Aerospike recommends defining at least one backup and restore policy.

#### Backup routine

A backup routine is a set of procedures that actually perform backups based on the predefined backup policy.
Routines are individually named just as policies are.
See the [Routines](https://aerospike.github.io/aerospike-backup-service/#/Configuration/readRoutines) section for
command examples showing how to find all routines, get information about a specific named routine, and add, remove, or
update an existing routine.

:warning: Incremental backups are deleted if they are empty and after each full backup. System metadata is backed up
only on full backups.

### Operations

- List backups: Returns the details of available backups. A time filter can be added to the request.
- Restore from a file: Starts a restore operation from a specified backup file/folder.
- Restore from a timestamp: Given a routine name, searches for the closest full backup to the given timestamp and
  applies the backup in the following order: full backup first, then incremental backups up to the given point in time,
  if they exist.

## Usage

### Service help

```
% ./backup -h
Aerospike Backup Service

Usage:
  Use the following properties for service configuration [flags]

Flags:
  -c, --config string   configuration file path/URL
  -h, --help            help for Use
  -r, --remote          use remote config file
  -v, --version         version for Use
```

Set the configuration file path with `-c`.

Without the `-r` flag, the file specified after `-c` is the actual configuration file.
With the `-r` flag, the file specified after `-c` contains the path or URL to the actual configuration file. 

For example, you may store your configurations remotely, such as on AWS S3 storage. 
In this case, you could have a remote_config.yaml file containing S3 details, and you would run the server with `-c remote_config.yaml -r`.


### Run

Run as a binary using a configuration file:

```bash
./build/target/aerospike-backup-service -c config/config.yml
```

Run in a container with a custom configuration file:

```bash
docker run -d -p 8080:8080 -v custom_config.yml:/app/config.yml --name backup-service backup-service
```

Example configuration files can be found in the [config](./config/) folder.

## Monitoring

The service exposes a wide variety of system metrics that [Prometheus](https://prometheus.io/) can scrape, including the
following application metrics:

| Name                                                   | Description                                 |
|--------------------------------------------------------|---------------------------------------------|
| `aerospike_backup_service_runs_total`                  | Full backup runs counter                    |
| `aerospike_backup_service_incremental_runs_total`      | Incremental backup runs counter             |
| `aerospike_backup_service_skip_total`                  | Full backup skip counter                    |
| `aerospike_backup_service_incremental_skip_total`      | Incremental backup skip counter             |
| `aerospike_backup_service_failure_total`               | Full backup failure counter                 |
| `aerospike_backup_service_incremental_failure_total`   | Incremental backup failure counter          |
| `aerospike_backup_service_duration_millis`             | Full backup duration in milliseconds        |
| `aerospike_backup_service_incremental_duration_millis` | Incremental backup duration in milliseconds |

* `/metrics` exposes metrics for Prometheus to check performance of the backup service.
  See [Prometheus documentation](https://prometheus.io/docs/prometheus/latest/getting_started/) for instructions.
* `/health` allows monitoring systems to check the service health.
* `/ready` checks whether the service is able to handle requests.

See
the [Kubernetes documentation](https://kubernetes.io/docs/tasks/configure-pod-container/configure-liveness-readiness-startup-probes/)
on liveness and readiness probes for more information.

The HTTP metrics endpoint can be found on
the [OpenAPI specification](https://aerospike.github.io/aerospike-backup-service/) page.

## Build from source

### Prerequisites

- Go 1.22

### Build the service

The following command generates a binary under the `build/target` directory.

```bash
make build
```

### Build Docker image

#### Multiplatform

```bash
DOCKER_USERNAME="<jforg-username>" DOCKER_PASSWORD="<jfrog-password>" TAG="<tag>" make docker-buildx 
```

#### For local use

```bash
TAG="<tag>" make docker-build
```

### Build Linux packages

Run `make packages`. 
This will generate a `rpm/deb` package for supported platforms (`linux/amd64`,`linux/arm64`) with respective `sha256` checksum file in the `build/target` directory.
See the quick [guide](build/package/README.md) on how to get started with the Linux packages.

### Release
Use the following commands before a release to update the version.
```bash
NEXT_VERSION="<version>" make release
git add --all
git commit -m "Release: "$(cat VERSION)""
git tag "$(cat VERSION)"
git push 
```

## FAQ

### What happens when a backup doesn’t finish before another starts?

The service will skip the next startup until the previous backup run is completed.

### Can multiple backup routines be performed simultaneously?

The service uses the [asbackup](https://github.com/aerospike/aerospike-tools-backup) shared library, which is not
currently thread safe.
Given this limitation, backup routines are performed in sequence.

### Which storage providers are supported?

The backup service supports AWS S3 or compatible (such as MinIO) and local storage.

## Known Issues

* The service may crash if an invalid S3 backup key is provided during configuration.

## Example requests and responses

### Read configurations

This section details how to fetch configurations for clusters, policies, and storage options. This is useful for setting
up or verifying the configuration of your system.

#### Get cluster configuration

This endpoint returns the configurations of existing clusters, including the default cluster setup with seed nodes and
credentials.

Request:

```http
GET {{baseUrl}}/v1/config/clusters
```

<details>
    <summary>Response:</summary>

```json
{
  "absDefaultCluster": {
    "seed-nodes": [
      {
        "host-name": "host.docker.internal",
        "port": 3000
      }
    ],
    "credentials": {
      "user": "tester",
      "password": "psw"
    }
  }
}
```

</details>

#### Get routine configuration

Retrieves the configured backup routines.

Request:

```http
GET {{baseUrl}}/v1/config/routines
```

<details>
    <summary>Response:</summary>

```json
{
  "routine1": {
    "backup-policy": "keepFilesPolicy",
    "source-cluster": "absDefaultCluster",
    "storage": "local",
    "interval-cron": "@yearly",
    "namespaces": ["source-ns7"]
  },
  "routine2": {
    "backup-policy": "removeFilesPolicy",
    "source-cluster": "absDefaultCluster",
    "storage": "local",
    "interval-cron": "@yearly",
    "namespaces": ["source-ns8"],
    "set-list": ["backupSet"],
    "bin-list": ["backupBin"]
  }
}
```

</details>

#### Get storage configuration

Returns all the configured storage endpoints, including, if applicable, cloud storage endpoint information such as
region and path.

Request:

```http
GET {{baseUrl}}/v1/config/storage
```

<details>
    <summary>Response:</summary>

```json
{
  "local": {
    "type": 0,
    "path": "./localStorage"
  },
  "minio": {
    "type": 1,
    "path": "s3://as-backup-bucket/storage1",
    "s3-region": "eu-central-1",
    "s3-profile": "minio",
    "s3-endpoint-override": "http://host.docker.internal:9000"
  }
}
```

</details>

### Retrieve backup list

#### Full backup list

Provides a list of backups for each configured routine, including details such as creation time, namespace, and storage
location.

Request:

```http
GET {{baseUrl}}/v1/backups/full
```

<details>
    <summary>Response:</summary>

```json
{
  "routine1": [
    {
      "created": "2024-03-14T13:13:28.96962301Z",
      "from": "0001-01-01T00:00:00Z",
      "namespace": "source-ns7",
      "byte-count": 48,
      "file-count": 1,
      "Key": "s3://as-backup-bucket/storage1/minio/backup/1710422008983/source-ns4"
    }
  ],
  "routine2": [
    {
      "created": "2024-03-14T13:13:29.105744927Z",
      "from": "0001-01-01T00:00:00Z",
      "namespace": "source-ns8",
      "byte-count": 48,
      "file-count": 1,
      "key": "localStorage/filterBySetAndBin/backup/source-ns8"
    }
  ]
}
```

</details>

### Restore backup (direct restoration)

#### Direct restore using a specific backup

Destination field says where to restore to. It can be one of the clusters we read in 1st section, or any other Aerospike
cluster.

This request restores a backup from a specified path to a designated destination.
The `no-generation` parameter allows overwriting of existing keys if set to `true`.

In the `source` section, `path` is the `key` value returned as a response in the [Full Backup List](#full-backup-list)
example. The `type` parameter under `source` denotes S3 storage if set to `1` and local storage if set to `0`.

Request:

```http
POST {{baseUrl}}/v1/restore/full
```

Request body:

```json
{
  "destination": {
    "seed-nodes": [
      {
        "host-name": "localhost",
        "port": 3000
      }
    ],
    "credentials": {
      "user": "tester",
      "password": "psw"
    }
  },
  "policy": {
    "no-generation": "true"
  },
  "source": {
    "path": "s3://as-backup-bucket/storage1/minio/backup/1710422008983/source-ns4",
    "type": 1,
    "s3-region": "eu-central-1"
  }
}
```

The response is a job ID. You can get job status with the
endpoint [`GET {{baseUrl}}/v1/restore/status/:<jobId>`](https://aerospike.github.io/aerospike-backup-service/#/Restore/restoreStatus).

Response:

```json
123456789
```

#### Restore using routine name and timestamp

This option restores the most recent full backup for the given timestamp and then applies all subsequent incremental
backups up to that timestamp.
In this example, the `destination` and `policy` fields are the same as in the previous example.

Request:

```http
POST {{baseUrl}}/v1/restore/timestamp
```

Request body:

```json
{
  "destination": {
    "seed-nodes": [
      {
        "host-name": "localhost",
        "port": 3000
      }
    ],
    "credentials": {
      "user": "tester",
      "password": "psw"
    }
  },
  "policy": {
    "no-generation": "true"
  },
  "routine": "routine1",
  "time": "1710671632452"
}
```

The response is a job ID. You can get job status with the
endpoint [`GET {{baseUrl}}/v1/restore/status/:<jobId>`](https://aerospike.github.io/aerospike-backup-service/#/Restore/restoreStatus).

Response:

```json
123456789
```<|MERGE_RESOLUTION|>--- conflicted
+++ resolved
@@ -3,14 +3,6 @@
 [![Build](https://github.com/aerospike/aerospike-backup-service/actions/workflows/build.yml/badge.svg)](https://github.com/aerospike/aerospike-backup-service/actions/workflows/build.yml)
 [![codecov](https://codecov.io/gh/aerospike/aerospike-backup-service/branch/main/graph/badge.svg)](https://codecov.io/gh/aerospike/aerospike-backup-service)
 
-<<<<<<< HEAD
-=======
-> [!NOTE]  
-> Aerospike Backup Service is currently in Beta and not supported by Aerospike. Production usage is not recommended and
-> changes may occur.
-> Enterprise customers, please contact support to sign a Beta agreement.
-
->>>>>>> 64fd2194
 The Aerospike Backup Service provides a set of REST API endpoints to back up and restore a cluster.
 You can perform full and incremental backups and set different backup policies and schedules.
 There are also several monitoring endpoints to check backup information.
