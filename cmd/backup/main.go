package main

import (
	"context"
	"errors"
	"fmt"
	"log/slog"
	"os"
	"os/signal"
	"syscall"
	"time"

	"github.com/aerospike/backup"
	"github.com/aerospike/backup/internal/server"
	"github.com/aerospike/backup/internal/util"
	"github.com/aerospike/backup/pkg/model"
	"github.com/aerospike/backup/pkg/service"
	"github.com/reugn/go-quartz/logger"
	"github.com/spf13/cobra"
)

var (
	commit    string
	buildTime string
)

// run parses the CLI parameters and executes backup.
//
//nolint:funlen // Initialization function contains a lot of code.
func run() int {
	var (
		configFile string
		remote     bool
	)

	validateFlags := func(_ *cobra.Command, _ []string) error {
		if len(configFile) == 0 {
			return errors.New("--config is required")
		}
		return nil
	}

	rootCmd := &cobra.Command{
		Use:     "Use the following properties for service configuration",
		Short:   "Aerospike Backup Service",
		Version: backup.Version,
		PreRunE: validateFlags,
	}

	rootCmd.Flags().StringVarP(&configFile, "config", "c", "", "configuration file path/URL")
	rootCmd.Flags().BoolVarP(&remote, "remote", "r", false, "use remote config file")

	rootCmd.RunE = func(_ *cobra.Command, _ []string) error {
<<<<<<< HEAD
		manager, err := service.NewConfigManagerBuilder().NewConfigManager(configFile, remote)
		if err != nil {
			return err
		}

		// read configuration file
		config, err := readConfiguration(manager)
		if err != nil {
			return err
		}

		// get system ctx
		ctx := systemCtx()

		// set default loggers
		loggerConfig := config.ServiceConfig.Logger
		appLogger := slog.New(
			util.LogHandler(loggerConfig),
		)
		slog.SetDefault(slog.New(util.LogHandler(loggerConfig)))
		logger.SetDefault(util.NewQuartzLogger(ctx))
		slog.Info("Aerospike Backup Service", "commit", commit, "buildTime", buildTime)

		// schedule all configured backups
		backends := service.NewBackupBackends(config)
		handlers := service.MakeHandlers(config, backends)
		scheduler, err := service.ScheduleBackup(ctx, config, handlers)
		if err != nil {
			return err
		}

		// run HTTP server
		err = runHTTPServer(ctx, config, scheduler, backends, handlers, manager, appLogger)

		// stop the scheduler
		scheduler.Stop()

		return err
=======
		return startService(configFile, remote)
>>>>>>> 3b6d3f1f
	}

	err := rootCmd.Execute()
	if err != nil {
		slog.Error("Error in rootCmd.Execute", "err", err)
	}

	return util.ToExitVal(err)
}

func startService(configFile string, remote bool) error {
	manager, err := service.NewConfigManagerBuilder().NewConfigManager(configFile, remote)
	if err != nil {
		return err
	}
	server.ConfigurationManager = manager
	// read configuration file
	config, err := readConfiguration()
	if err != nil {
		return err
	}
	// get system ctx
	ctx := systemCtx()
	// set default loggers
	loggerConfig := config.ServiceConfig.Logger
	slog.SetDefault(slog.New(util.LogHandler(loggerConfig)))
	logger.SetDefault(util.NewQuartzLogger(ctx))
	slog.Info("Aerospike Backup Service", "commit", commit, "buildTime", buildTime)
	// schedule all configured backups
	backends := service.NewBackupBackends(config)
	clientManager := service.NewClientManager(config.AerospikeClusters, &service.DefaultClientFactory{})
	handlers := service.MakeHandlers(clientManager, config, backends)
	scheduler, err := service.ScheduleBackup(ctx, config, handlers)
	if err != nil {
		return err
	}
	// run HTTP server
	httpServer := server.NewHTTPServer(backends, config, scheduler, handlers, clientManager)
	err = runHTTPServer(ctx, httpServer)
	// stop the scheduler
	scheduler.Stop()
	return err
}

func systemCtx() context.Context {
	ctx, cancel := context.WithCancel(context.Background())
	go func() {
		sigch := make(chan os.Signal, 1)
		signal.Notify(sigch, syscall.SIGINT, syscall.SIGQUIT, syscall.SIGTERM)
		<-sigch
		slog.Debug("Got system signal")
		cancel()
	}()

	return ctx
}

func readConfiguration(configurationManager service.ConfigurationManager) (*model.Config, error) {
	config, err := configurationManager.ReadConfiguration()
	if err != nil {
		slog.Error("failed to read configuration file", "error", err)
		return nil, err
	}
	if err = config.Validate(); err != nil {
		return nil, err
	}
	slog.Info(fmt.Sprintf("Configuration: %v", *config))
	return config, nil
}

<<<<<<< HEAD
func runHTTPServer(ctx context.Context,
	config *model.Config,
	scheduler quartz.Scheduler,
	backends service.BackendsHolder,
	handlerHolder service.BackupHandlerHolder,
	configurationManager service.ConfigurationManager,
	logger *slog.Logger,
) error {
	httpServer := server.NewHTTPServer(config, scheduler, backends, handlerHolder, configurationManager, logger)
=======
func runHTTPServer(ctx context.Context, httpServer *server.HTTPServer) error {
>>>>>>> 3b6d3f1f
	go func() {
		httpServer.Start()
	}()

	<-ctx.Done()
	time.Sleep(time.Millisecond * 100) // wait for other goroutines to exit
	// shutdown the HTTP server gracefully
	if err := httpServer.Shutdown(); err != nil {
		slog.Error("HTTP server shutdown failed", "error", err)
		return err
	}

	slog.Info("HTTP server shutdown gracefully")
	return nil
}

func main() {
	// start the application
	os.Exit(run())
}<|MERGE_RESOLUTION|>--- conflicted
+++ resolved
@@ -51,48 +51,7 @@
 	rootCmd.Flags().BoolVarP(&remote, "remote", "r", false, "use remote config file")
 
 	rootCmd.RunE = func(_ *cobra.Command, _ []string) error {
-<<<<<<< HEAD
-		manager, err := service.NewConfigManagerBuilder().NewConfigManager(configFile, remote)
-		if err != nil {
-			return err
-		}
-
-		// read configuration file
-		config, err := readConfiguration(manager)
-		if err != nil {
-			return err
-		}
-
-		// get system ctx
-		ctx := systemCtx()
-
-		// set default loggers
-		loggerConfig := config.ServiceConfig.Logger
-		appLogger := slog.New(
-			util.LogHandler(loggerConfig),
-		)
-		slog.SetDefault(slog.New(util.LogHandler(loggerConfig)))
-		logger.SetDefault(util.NewQuartzLogger(ctx))
-		slog.Info("Aerospike Backup Service", "commit", commit, "buildTime", buildTime)
-
-		// schedule all configured backups
-		backends := service.NewBackupBackends(config)
-		handlers := service.MakeHandlers(config, backends)
-		scheduler, err := service.ScheduleBackup(ctx, config, handlers)
-		if err != nil {
-			return err
-		}
-
-		// run HTTP server
-		err = runHTTPServer(ctx, config, scheduler, backends, handlers, manager, appLogger)
-
-		// stop the scheduler
-		scheduler.Stop()
-
-		return err
-=======
 		return startService(configFile, remote)
->>>>>>> 3b6d3f1f
 	}
 
 	err := rootCmd.Execute()
@@ -150,8 +109,8 @@
 	return ctx
 }
 
-func readConfiguration(configurationManager service.ConfigurationManager) (*model.Config, error) {
-	config, err := configurationManager.ReadConfiguration()
+func readConfiguration() (*model.Config, error) {
+	config, err := server.ConfigurationManager.ReadConfiguration()
 	if err != nil {
 		slog.Error("failed to read configuration file", "error", err)
 		return nil, err
@@ -163,19 +122,7 @@
 	return config, nil
 }
 
-<<<<<<< HEAD
-func runHTTPServer(ctx context.Context,
-	config *model.Config,
-	scheduler quartz.Scheduler,
-	backends service.BackendsHolder,
-	handlerHolder service.BackupHandlerHolder,
-	configurationManager service.ConfigurationManager,
-	logger *slog.Logger,
-) error {
-	httpServer := server.NewHTTPServer(config, scheduler, backends, handlerHolder, configurationManager, logger)
-=======
 func runHTTPServer(ctx context.Context, httpServer *server.HTTPServer) error {
->>>>>>> 3b6d3f1f
 	go func() {
 		httpServer.Start()
 	}()
